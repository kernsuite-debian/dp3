//# BlobArray.cc: Blob handling for arrays
//#
//# Copyright (C) 2003
//# ASTRON (Netherlands Institute for Radio Astronomy)
//# P.O.Box 2, 7990 AA Dwingeloo, The Netherlands
//#
//# This file is part of the LOFAR software suite.
//# The LOFAR software suite is free software: you can redistribute it and/or
//# modify it under the terms of the GNU General Public License as published
//# by the Free Software Foundation, either version 3 of the License, or
//# (at your option) any later version.
//#
//# The LOFAR software suite is distributed in the hope that it will be useful,
//# but WITHOUT ANY WARRANTY; without even the implied warranty of
//# MERCHANTABILITY or FITNESS FOR A PARTICULAR PURPOSE.  See the
//# GNU General Public License for more details.
//#
//# You should have received a copy of the GNU General Public License along
//# with the LOFAR software suite. If not, see <http://www.gnu.org/licenses/>.
//#
//# $Id: BlobArray.tcc 29040 2014-04-23 08:45:54Z diepen $

#ifndef COMMON_BLOBARRAY_TCC
#define COMMON_BLOBARRAY_TCC

#include "BlobOStream.h"
#include "BlobIStream.h"

#include "../Common/TypeNames.h"

#include <casacore/casa/Arrays/Array.h>

#include <cassert>

namespace DP3
{

template<typename T>
BlobOStream& putBlobArray (BlobOStream& bs, const T* data,
	                   const uint64_t* shape, uint16_t ndim,
			   bool fortranOrder)
{
  uint64_t n = putBlobArrayHeader (bs, true,
				 DP3::typeName((const T**)0),
				 shape, ndim, fortranOrder, 1);
  putBlobArrayData (bs, data, n);
  bs.putEnd();
  return bs;
}


template<typename T>
uint64_t setSpaceBlobArray2 (BlobOStream& bs, bool useBlobHeader,
                           uint64_t size0, uint64_t size1,
                           bool fortranOrder, unsigned int alignment)
{
  uint64_t shp[2];
  shp[0] = size0;
  shp[1] = size1;
  return setSpaceBlobArray<T> (bs, useBlobHeader, shp, 2, fortranOrder,
			       alignment);
}
template<typename T>
uint64_t setSpaceBlobArray3 (BlobOStream& bs,  bool useBlobHeader,
                           uint64_t size0, uint64_t size1, uint64_t size2,
                           bool fortranOrder, unsigned int alignment)
{
  uint64_t shp[3];
  shp[0] = size0;
  shp[1] = size1;
  shp[2] = size2;
  return setSpaceBlobArray<T> (bs, useBlobHeader, shp, 3, fortranOrder,
			       alignment);
}
template<typename T>
uint64_t setSpaceBlobArray4 (BlobOStream& bs, bool useBlobHeader,
                           uint64_t size0, uint64_t size1,
                           uint64_t size2, uint64_t size3,
                           bool fortranOrder, unsigned int alignment)
{
  uint64_t shp[4];
  shp[0] = size0;
  shp[1] = size1;
  shp[2] = size2;
  shp[3] = size3;
  return setSpaceBlobArray<T> (bs, useBlobHeader, shp, 4, fortranOrder,
			       alignment);
}
template<typename T>
uint64_t setSpaceBlobArray (BlobOStream& bs, bool useBlobHeader,
                          const std::vector<uint64_t>& shape,
                          bool fortranOrder, unsigned int alignment)
{
  return setSpaceBlobArray<T> (bs, useBlobHeader,
                               shape.empty() ? 0 : &shape[0], shape.size(),
			       fortranOrder, alignment);
}

template<typename T>
uint64_t setSpaceBlobArray (BlobOStream& bs, bool useBlobHeader,
                          const uint64_t* shape, uint16_t ndim,
                          bool fortranOrder, unsigned int alignment)
{
  // Default alignment is the size of an array element with a maximum of 8.
  if (alignment == 0) {
    alignment = std::min((size_t) 8, sizeof(T));
  }
  uint64_t n = putBlobArrayHeader (bs, useBlobHeader,
				 DP3::typeName((const T**)0),
				 shape, ndim, fortranOrder, alignment);
  uint64_t pos = bs.setSpace (n*sizeof(T));
  if (useBlobHeader) {
    bs.putEnd();
  }
  return pos;
}


#if defined(HAVE_BLITZ) 
template<typename T, unsigned int NDIM>
BlobOStream& operator<< (BlobOStream& bs, const blitz::Array<T,NDIM>& arr)
{
  if (arr.isStorageContiguous()) {
    putBlobArray (bs, arr.dataFirst(), arr.shape().data(), NDIM,
                  arr.isMinorRank(0));
  } else {
    blitz::Array<T,NDIM> arrc(arr.copy());
    putBlobArray (bs, arrc.dataFirst(), arrc.shape().data(), NDIM,
                  arrc.isMinorRank(0));
  }
  return bs;
}

template<typename T, unsigned int NDIM>
BlobIStream& operator>> (BlobIStream& bs, blitz::Array<T,NDIM>& arr)
{
  bs.getStart (LOFAR::typeName((const T**)0));
  bool fortranOrder;
  uint16 ndim;
  unsigned int nalign = getBlobArrayStart (bs, fortranOrder, ndim);
  ASSERT (ndim == NDIM);
  blitz::TinyVector<uint64_t,NDIM> shape;
  getBlobArrayShape (bs, shape.data(), NDIM, fortranOrder!=arr.isMinorRank(),
		     nalign);
  arr.resize (shape);
  if (arr.isStorageContiguous()) {
    getBlobArrayData (bs, arr.dataFirst(), arr.numElements());
  } else {
    blitz::Array<T,NDIM>& arrc(shape);
    getBlobArrayData (bs, arrc.dataFirst(), arrc.numElements());
    arr = arrc;
  }
  bs.getEnd();
  return bs;
}
#endif

template<typename T>
BlobOStream& operator<< (BlobOStream& bs, const casacore::Array<T>& arr)
{
  bool deleteIt;
  const T* data = arr.getStorage(deleteIt);
  const casacore::IPosition& shape = arr.shape();
  std::vector<uint64_t> shp(shape.begin(), shape.end());
  putBlobArray (bs, data, shp.empty() ? 0 : &shp[0], arr.ndim(), true);
  arr.freeStorage (data, deleteIt);
  return bs;
}

template<typename T>
BlobIStream& operator>> (BlobIStream& bs, casacore::Array<T>& arr)
{
  bs.getStart (DP3::typeName((const T**)0));
  bool fortranOrder;
  uint16_t ndim;
<<<<<<< HEAD
  uint nalign = getBlobArrayStart (bs, fortranOrder, ndim);
=======
  unsigned int nalign = getBlobArrayStart (bs, fortranOrder, ndim);
>>>>>>> 4b7b352e
  std::vector<uint64_t> shp(ndim);
  getBlobArrayShape (bs, ndim==0 ? 0 : &shp[0], ndim,
                     !fortranOrder, nalign);
  casacore::IPosition shape(ndim);
  for (unsigned int i=0; i<ndim; i++) {
    shape[i] = shp[i];
  }
  arr.resize (shape);
  bool deleteIt;
  T* data = arr.getStorage(deleteIt);
  getBlobArrayData (bs, data, arr.nelements());
  arr.putStorage (data, deleteIt);
  bs.getEnd();
  return bs;
}

template<typename T>
BlobIStream& getBlobVector (BlobIStream& bs, T*& arr, uint64_t& size)
{
  bs.getStart (DP3::typeName((const T**)0));
  bool fortranOrder;
  uint16_t ndim;
  unsigned int nalign = getBlobArrayStart (bs, fortranOrder, ndim);
  assert (ndim == 1);
  getBlobArrayShape (bs, &size, 1, false, nalign);
  arr = new T[size];
  getBlobArrayData (bs, arr, size);
  bs.getEnd();
  return bs;
}

template<typename T>
BlobIStream& getBlobArray (BlobIStream& bs, T*& arr,
	                   std::vector<uint64_t>& shape, bool fortranOrder)
{
  bs.getStart (DP3::typeName((const T**)0));
  bool fortranOrder1;
  uint16_t ndim;
  unsigned int nalign = getBlobArrayStart (bs, fortranOrder1, ndim);
  shape.resize (ndim);
  uint64_t n = getBlobArrayShape (bs, ndim==0 ? 0 : &shape[0], ndim,
                                fortranOrder!=fortranOrder1, nalign);
  arr = new T[n];
  getBlobArrayData (bs, arr, n);
  bs.getEnd();
  return bs;
}

template<typename T>
uint64_t getSpaceBlobArray (BlobIStream& bs, bool useBlobHeader,
                          std::vector<uint64_t>& shape,
                          bool fortranOrder)
{
  if (useBlobHeader) {
    bs.getStart (DP3::typeName((const T**)0));
  }
  bool fortranOrder1;
  uint16_t ndim;
  unsigned int nalign = getBlobArrayStart (bs, fortranOrder1, ndim);
  shape.resize (ndim);
  uint64_t n = getBlobArrayShape (bs, ndim==0 ? 0 : &shape[0], ndim,
                                fortranOrder!=fortranOrder1, nalign);
  uint64_t pos = bs.getSpace (n*sizeof(T));
  if (useBlobHeader) {
    bs.getEnd();
  }
  return pos;
}

template<typename T>
BlobIStream& operator>> (BlobIStream& bs, std::vector<T>& arr)
{
  bs.getStart (DP3::typeName((const T**)0));
  bool fortranOrder;
  uint16_t ndim;
  unsigned int nalign = getBlobArrayStart (bs, fortranOrder, ndim);
  assert (ndim == 1);
  uint64_t size;
  getBlobArrayShape (bs, &size, 1, false, nalign);
  arr.resize (size);
  if (! arr.empty()) {
    getBlobArrayData (bs, &(arr[0]), size);
  }
  bs.getEnd();
  return bs;
}


template<typename T>
void putBlobArrayData (BlobOStream& bs, const T* data, uint64_t nr)
{
  for (uint64_t i=0; i<nr; i++) {
    bs << data[i];
  }
}

template<typename T>
void getBlobArrayData (BlobIStream& bs, T* data, uint64_t nr)
{
  for (uint64_t i=0; i<nr; i++) {
    bs >> data[i];
  }
}

} // end namespace LOFAR

#endif<|MERGE_RESOLUTION|>--- conflicted
+++ resolved
@@ -173,11 +173,7 @@
   bs.getStart (DP3::typeName((const T**)0));
   bool fortranOrder;
   uint16_t ndim;
-<<<<<<< HEAD
-  uint nalign = getBlobArrayStart (bs, fortranOrder, ndim);
-=======
-  unsigned int nalign = getBlobArrayStart (bs, fortranOrder, ndim);
->>>>>>> 4b7b352e
+  unsigned int nalign = getBlobArrayStart (bs, fortranOrder, ndim);
   std::vector<uint64_t> shp(ndim);
   getBlobArrayShape (bs, ndim==0 ? 0 : &shp[0], ndim,
                      !fortranOrder, nalign);
