//# DDECal.cc: DPPP step class to do a direction dependent gain calibration
//# Copyright (C) 2013
//# ASTRON (Netherlands Institute for Radio Astronomy)
//# P.O.Box 2, 7990 AA Dwingeloo, The Netherlands
//#
//# This file is part of the LOFAR software suite.
//# The LOFAR software suite is free software: you can redistribute it and/or
//# modify it under the terms of the GNU General Public License as published
//# by the Free Software Foundation, either version 3 of the License, or
//# (at your option) any later version.
//#
//# The LOFAR software suite is distributed in the hope that it will be useful,
//# but WITHOUT ANY WARRANTY; without even the implied warranty of
//# MERCHANTABILITY or FITNESS FOR A PARTICULAR PURPOSE.  See the
//# GNU General Public License for more details.
//#
//# You should have received a copy of the GNU General Public License along
//# with the LOFAR software suite. If not, see <http://www.gnu.org/licenses/>.
//#
//# $Id: DDECal.cc 21598 2012-07-16 08:07:34Z diepen $
//#
//# @author Tammo Jan Dijkema

#include "DDECal.h"

#include "../DPPP/DPBuffer.h"
#include "../DPPP/DPInfo.h"
#include "../DPPP/DPLogger.h"
#include "../DPPP/MSReader.h"
#include "../DPPP/Simulate.h"
#include "../DPPP/SourceDBUtil.h"
#include "../DPPP/Version.h"

#include "../IDGPredict/FacetPredict.h"

#include "Matrix2x2.h"
#include "TECConstraint.h"
#include "RotationConstraint.h"
#include "RotationAndDiagonalConstraint.h"
#include "SmoothnessConstraint.h"

#ifdef HAVE_ARMADILLO
#include "ScreenConstraint.h"
#endif

#include "../ParmDB/ParmDB.h"
#include "../ParmDB/ParmValue.h"
#include "../ParmDB/SourceDB.h"

#include "../Common/ThreadPool.h"
#include "../Common/ParameterSet.h"
#include "../Common/StreamUtil.h"
#include "../Common/StringUtil.h"

#include <fstream>
#include <ctime>
#include <utility>

#include <boost/algorithm/string/case_conv.hpp>

#include <casacore/casa/Arrays/ArrayMath.h>
#include <casacore/casa/Arrays/MatrixMath.h>
#include <casacore/measures/Measures/MEpoch.h>
#include <casacore/measures/Measures/MeasConvert.h>
#include <casacore/measures/Measures/MCDirection.h>
#include <casacore/casa/Quanta/Quantum.h>
#include <casacore/casa/OS/File.h>

#include <algorithm>
#include <iomanip>
#include <iostream>
#include <limits>
#include <sstream>
#include <vector>
#include <functional>

using namespace casacore;
using namespace DP3::BBS;

namespace DP3 {
namespace DPPP {

DDECal::DDECal (DPInput* input,
                  const ParameterSet& parset,
                  const string& prefix)
  : itsInput         (input),
    itsName          (prefix),
    itsUseModelColumn(parset.getBool (prefix + "usemodelcolumn", false)),
    itsAvgTime       (0),
    itsSols          (),
    itsH5ParmName    (parset.getString (prefix + "h5parm",
                                        parset.getString("msin")+
                                          "/instrument.h5")),
    itsH5Parm        (itsH5ParmName, true),
    itsPropagateSolutions (parset.getBool (prefix + "propagatesolutions",
                                           false)),
    itsPropagateConvergedOnly (parset.getBool (prefix + "propagateconvergedonly",
                                           false)),
    itsFlagUnconverged (parset.getBool (prefix + "flagunconverged",
                                           false)),
    itsFlagDivergedOnly (parset.getBool (prefix + "flagdivergedonly",
                                           false)),
    itsUseIDG(parset.getBool (prefix + "useidg", false)),
    itsOnlyPredict(parset.getBool(prefix + "onlypredict", false)),
    itsTimeStep      (0),
    itsSolInt        (parset.getInt (prefix + "solint", 1)),
    itsMinVisRatio   (parset.getDouble (prefix + "minvisratio", 0.0)),
    itsStepInSolInt  (0),
    itsNChan         (parset.getInt (prefix + "nchan", 1)),
    itsUVWFlagStep   (input, parset, prefix),
    itsCoreConstraint(parset.getDouble (prefix + "coreconstraint", 0.0)),
    itsAntennaConstraint(),
    itsSmoothnessConstraint(parset.getDouble (prefix + "smoothnessconstraint", 0.0)),
    itsScreenCoreConstraint(parset.getDouble (prefix + "tecscreen.coreconstraint", 0.0)),
    itsFullMatrixMinimalization(false),
    itsApproximateTEC(false),
    itsSubtract(parset.getBool(prefix + "subtract", false)),
    itsSaveFacets(parset.getBool(prefix + "savefacets", false)),
    itsStatFilename(parset.getString(prefix + "statfilename", ""))
{
  stringstream ss;
  ss << parset;
  itsParsetString = ss.str();

  itsMultiDirSolver.set_max_iterations(parset.getInt(prefix + "maxiter", 50));
  double tolerance = parset.getDouble(prefix + "tolerance", 1.e-4);
  itsMultiDirSolver.set_accuracy(tolerance);
  itsMultiDirSolver.set_constraint_accuracy(parset.getDouble(prefix + "approxtolerance", tolerance*10.0));
  itsMultiDirSolver.set_step_size(parset.getDouble(prefix + "stepsize", 0.2));
  itsMultiDirSolver.set_detect_stalling(parset.getBool(prefix + "detectstalling", true));

  if(!itsStatFilename.empty())
    itsStatStream.reset(new std::ofstream(itsStatFilename));

  // Read the antennaconstraint list
  std::vector<std::string> antConstraintList =
    parset.getStringVector(prefix + "antennaconstraint", std::vector<std::string>());
  if(!antConstraintList.empty())
  {
    for(const std::string& antSetStr : antConstraintList)
    {
      ParameterValue antSetParam(antSetStr);
      std::vector<std::string> list = antSetParam.getStringVector();
      itsAntennaConstraint.emplace_back(list.begin(), list.end());
      // By doing this check after inserting in the set, duplicate antenna names
      // will be removed.
      if(itsAntennaConstraint.back().size() == 1)
        throw std::runtime_error("Error: antennaconstraint given that should constrain a group of antennas with one antenna in it. This does not make sense (did you forget to use two square brackets? [[ ant1, ant2 ]] )");
    }
  }
  
  // read the directions parameter setting
  vector<string> strDirections;
  if (itsUseModelColumn) {
    itsModelData.resize(itsSolInt);
    itsDirections.emplace_back();
  } else if(itsUseIDG) {
    // TODO handle directions key in parset
    
  } else {
    vector<string> strDirections = parset.getStringVector (prefix + "directions",
                                            vector<string> ());
    // Default directions are all patches
    if (strDirections.empty()) {
      string sourceDBName = parset.getString(prefix+"sourcedb");
      BBS::SourceDB sourceDB(BBS::ParmDBMeta("", sourceDBName), false);
      vector<string> patchNames = makePatchList(sourceDB, vector<string>());
      itsDirections.reserve(patchNames.size());
      for (unsigned int i=0; i<patchNames.size(); ++i) {
        itsDirections.emplace_back(1, patchNames[i]);
      }
    } else {
      itsDirections.reserve(strDirections.size());
      for (unsigned int i=0; i<strDirections.size(); ++i) {
        ParameterValue dirStr(strDirections[i]);
        itsDirections.emplace_back(dirStr.getStringVector());
      }
    }
  }

  itsMode = GainCal::stringToCalType(
                boost::to_lower_copy(parset.getString(prefix + "mode",
                                        "complexgain")));

  initializeConstraints(parset, prefix);
  
  if(itsUseIDG)
    initializeIDG(parset, prefix);
  else
    initializePredictSteps(parset, prefix);
}

DDECal::~DDECal()
{}

DPStep::ShPtr DDECal::makeStep (DPInput* input,
                                const ParameterSet& parset,
                                const std::string& prefix)
{
  return DPStep::ShPtr(new DDECal(input, parset, prefix));
}

void DDECal::initializeConstraints(const ParameterSet& parset, const string& prefix)
{
  if(itsCoreConstraint != 0.0 || !itsAntennaConstraint.empty()) {
    itsConstraints.emplace_back(new AntennaConstraint());
  }
  if(itsSmoothnessConstraint != 0.0) {
    itsConstraints.emplace_back(new SmoothnessConstraint(itsSmoothnessConstraint));
  }
  switch(itsMode) {
    case GainCal::DIAGONAL:
      itsConstraints.emplace_back(new DiagonalConstraint(4));
      itsMultiDirSolver.set_phase_only(false);
      itsFullMatrixMinimalization = true;
      break;
    case GainCal::SCALARCOMPLEXGAIN:
      // no constraints
      itsMultiDirSolver.set_phase_only(false);
      itsFullMatrixMinimalization = false;
      break;
    case GainCal::FULLJONES:
      // no constraints
      itsMultiDirSolver.set_phase_only(false);
      itsFullMatrixMinimalization = true;
      break;
    case GainCal::PHASEONLY:
      itsConstraints.emplace_back(new PhaseOnlyConstraint());
      itsConstraints.emplace_back(new DiagonalConstraint(4));
      itsMultiDirSolver.set_phase_only(true);
      itsFullMatrixMinimalization = true;
      break;
    case GainCal::SCALARPHASE:
      itsConstraints.emplace_back(new PhaseOnlyConstraint());
      itsMultiDirSolver.set_phase_only(true);
      break;
    case GainCal::AMPLITUDEONLY:
      itsConstraints.emplace_back(new DiagonalConstraint(4));
      itsConstraints.emplace_back(new AmplitudeOnlyConstraint());
      itsMultiDirSolver.set_phase_only(false);
      itsFullMatrixMinimalization = true;
      break;
    case GainCal::SCALARAMPLITUDE:
      itsConstraints.emplace_back(new AmplitudeOnlyConstraint());
      itsMultiDirSolver.set_phase_only(false);
      itsFullMatrixMinimalization = false;
      break;
    case GainCal::TEC:
    case GainCal::TECANDPHASE:
      itsApproximateTEC = parset.getBool(prefix + "approximatetec", false);
      if(itsApproximateTEC)
      {
        int iters = parset.getInt(prefix + "maxapproxiter", itsMultiDirSolver.max_iterations()/2);
        int chunksize = parset.getInt(prefix + "approxchunksize", 0);
        std::unique_ptr<ApproximateTECConstraint> ptr;
        if(itsMode == GainCal::TEC)
          ptr = std::unique_ptr<ApproximateTECConstraint>(
            new ApproximateTECConstraint(TECConstraint::TECOnlyMode));
        else
          ptr = std::unique_ptr<ApproximateTECConstraint>(
            new ApproximateTECConstraint(TECConstraint::TECAndCommonScalarMode));
        ptr->SetMaxApproximatingIterations(iters);
        ptr->SetFittingChunkSize(chunksize);
        itsConstraints.emplace_back(std::move(ptr));
      }
      else {
        if(itsMode == GainCal::TEC)
          itsConstraints.emplace_back(new TECConstraint(TECConstraint::TECOnlyMode));
          else
          itsConstraints.emplace_back(new TECConstraint(TECConstraint::TECAndCommonScalarMode));
      }
      itsMultiDirSolver.set_phase_only(true);
      itsFullMatrixMinimalization = false;
      break;
    case GainCal::TECSCREEN:
#ifdef HAVE_ARMADILLO
      itsConstraints.emplace_back(new ScreenConstraint(parset, prefix+"tecscreen."));
      itsMultiDirSolver.set_phase_only(true);
      itsFullMatrixMinimalization = false;
#else
      throw std::runtime_error("Can not use TEC screen: Armadillo is not available. Recompile DP3 with Armadillo.");
#endif
      break;
    case GainCal::ROTATIONANDDIAGONAL:
      itsConstraints.emplace_back(new RotationAndDiagonalConstraint());
      itsFullMatrixMinimalization = true;
      break;
    case GainCal::ROTATION:
      itsConstraints.emplace_back(new RotationConstraint());
      itsFullMatrixMinimalization = true;
      break;
    default:
      throw std::runtime_error("Unexpected mode: " +
                      GainCal::calTypeToString(itsMode));
  }
}

void DDECal::initializeIDG(const ParameterSet& parset, const string& prefix)
{
  std::string
    imageFilename = parset.getString(prefix + "idg.image"),
    regionFilename = parset.getString(prefix + "idg.regions");
  itsFacetPredictor.reset(new FacetPredict(imageFilename, regionFilename));
  itsFacetPredictor->PredictCallback = std::bind(&DDECal::idgCallback, this, std::placeholders::_1, std::placeholders::_2, std::placeholders::_3, std::placeholders::_4);
  itsDirections.resize(itsFacetPredictor->NDirections());
  for(size_t i=0; i!=itsDirections.size(); ++i)
    itsDirections[i] = std::vector<std::string>({"dir" + std::to_string(i)});
}

void DDECal::initializePredictSteps(const ParameterSet& parset, const string& prefix)
{
  const size_t nDir = itsDirections.size();
  if(nDir == 0)
    throw std::runtime_error("DDECal initialized with 0 directions: something is wrong with your parset or your sourcedb");
  if (!itsUseModelColumn)
  {
    itsPredictSteps.reserve(nDir);
    for (size_t dir=0; dir<nDir; ++dir) {
      itsPredictSteps.emplace_back(itsInput, parset, prefix, itsDirections[dir]);
    }
  }
}

void DDECal::updateInfo (const DPInfo& infoIn)
{
  info() = infoIn;
  info().setNeedVisData();
  if(itsSubtract)
    info().setWriteData();

  const size_t nDir = itsDirections.size();

  itsUVWFlagStep.updateInfo(infoIn);
  for (size_t dir=0; dir<itsPredictSteps.size(); ++dir) {
    itsPredictSteps[dir].updateInfo(infoIn);
  }
  itsMultiDirSolver.set_nthreads(getInfo().nThreads());

  if (itsSolInt==0) {
    itsSolInt=info().ntime();
  }

  itsDataPtrs.resize(itsSolInt);
  itsWeightPtrs.resize(itsSolInt);
  itsModelDataPtrs.resize(itsSolInt);
  for (unsigned int t=0; t<itsSolInt; ++t) {
    itsModelDataPtrs[t].resize(nDir);
  }
  for (std::unique_ptr<Constraint>& constraint : itsConstraints) {
    constraint->SetNThreads(getInfo().nThreads());
    itsMultiDirSolver.add_constraint(constraint.get());
  }

  itsBufs.resize(itsSolInt);
  itsOriginalFlags.resize(itsSolInt);
  itsOriginalWeights.resize(itsSolInt);

  itsDataResultStep = ResultStep::ShPtr(new ResultStep());
  itsUVWFlagStep.setNextStep(itsDataResultStep);

  itsResultSteps.resize(itsPredictSteps.size());
  for (size_t dir=0; dir<itsPredictSteps.size(); ++dir) {
    itsResultSteps[dir] = MultiResultStep::ShPtr(new MultiResultStep(itsSolInt));
    itsPredictSteps[dir].setNextStep(itsResultSteps[dir]);
  }

  if (itsNChan==0 || itsNChan>info().nchan()) {
    itsNChan = info().nchan();
  }

  // Convert from casacore::Vector to std::vector
  vector<int> ant1(info().getAnt1().size());
  vector<int> ant2(info().getAnt2().size());
  for (unsigned int i=0; i<ant1.size(); ++i) {
    ant1[i]=info().getAnt1()[i];
    ant2[i]=info().getAnt2()[i];
  }

  // Fill antenna info in H5Parm, need to convert from casa types to std types
  std::vector<std::string> antennaNames(info().antennaNames().size());
  std::vector<std::vector<double> > antennaPos(info().antennaPos().size());
  for (unsigned int i=0; i<info().antennaNames().size(); ++i) {
    antennaNames[i]=info().antennaNames()[i];
    casacore::Quantum<casacore::Vector<double> > pos = info().antennaPos()[i].get("m");
    antennaPos[i].resize(3);
    antennaPos[i][0] = pos.getValue()[0];
    antennaPos[i][1] = pos.getValue()[1];
    antennaPos[i][2] = pos.getValue()[2];
  }

  itsH5Parm.addAntennas(antennaNames, antennaPos);

  std::vector<std::pair<double, double> > sourcePositions(itsDirections.size());
  if (itsUseModelColumn) {
    MDirection dirJ2000(MDirection::Convert(infoIn.phaseCenter(),
                                            MDirection::J2000)());
    Quantum<Vector<Double> > angles = dirJ2000.getAngle();
    sourcePositions[0] = std::pair<double, double> (
                                angles.getBaseValue()[0],
                                angles.getBaseValue()[1]);
  } else if(itsUseIDG) {
    for(size_t i=0; i!=itsFacetPredictor->NDirections(); ++i)
    {
<<<<<<< HEAD
      const size_t nDir = itsDirections.size();
      if(nDir == 0)
        throw std::runtime_error("DDECal initialized with 0 directions: something is wrong with your parset or your sourcedb");
      if (!itsUseModelColumn)
      {
        itsPredictSteps.reserve(nDir);
        for (size_t dir=0; dir<nDir; ++dir) {
          itsPredictSteps.emplace_back(itsInput, parset, prefix, itsDirections[dir]);
        }
      }
=======
      sourcePositions[i] = itsFacetPredictor->Direction(i);
>>>>>>> 4b7b352e
    }
  } else {
    for (unsigned int i=0; i<itsDirections.size(); ++i) {
      sourcePositions[i] = itsPredictSteps[i].getFirstDirection();
    }
  }
  itsH5Parm.addSources(getDirectionNames(), sourcePositions);

  size_t nSolTimes = (info().ntime()+itsSolInt-1)/itsSolInt;
  size_t nChannelBlocks = info().nchan()/itsNChan;
  itsSols.resize(nSolTimes);
  itsNIter.resize(nSolTimes);
  itsNApproxIter.resize(nSolTimes);
  itsConstraintSols.resize(nSolTimes);
  itsVisInInterval.assign(nChannelBlocks, std::pair<size_t, size_t>(0, 0));

  itsChanBlockStart.resize(nChannelBlocks+1);
  itsChanBlockFreqs.resize(nChannelBlocks);
  for(size_t chBlock=0; chBlock!=nChannelBlocks; ++chBlock) {
    const size_t
      channelIndexStart = chBlock * info().nchan() / nChannelBlocks,
      channelIndexEnd = (chBlock+1) * info().nchan() / nChannelBlocks,
      curChannelBlockSize = channelIndexEnd - channelIndexStart;
    double  meanfreq = std::accumulate(
        info().chanFreqs().data()+channelIndexStart,
        info().chanFreqs().data()+channelIndexEnd,
        0.0) / curChannelBlockSize;
    itsChanBlockStart[chBlock] = channelIndexStart;
    itsChanBlockFreqs[chBlock] = meanfreq;
  }
  itsChanBlockStart.back() = info().nchan();

  itsWeightsPerAntenna.assign(itsChanBlockFreqs.size()*info().nantenna(), 0.0);

  for (unsigned int i=0; i<itsConstraints.size();++i) {
    // Initialize the constraint with some common metadata
    itsConstraints[i]->InitializeDimensions(info().antennaNames().size(),
                                            itsDirections.size(),
                                            nChannelBlocks);

    // Different constraints need different information. Determine if the constraint is
    // of a type that needs more information, and if so initialize the constraint.
    AntennaConstraint* antConstraint = dynamic_cast<AntennaConstraint*>(itsConstraints[i].get());
    if(antConstraint != nullptr)
    {
<<<<<<< HEAD
      info() = infoIn;
      info().setNeedVisData();
      if(itsSubtract)
        info().setWriteData();

      const size_t nDir = itsDirections.size();

      itsUVWFlagStep.updateInfo(infoIn);
      for (size_t dir=0; dir<itsPredictSteps.size(); ++dir) {
        itsPredictSteps[dir].updateInfo(infoIn);
      }
      itsMultiDirSolver.set_nthreads(getInfo().nThreads());

      if (itsSolInt==0) {
        itsSolInt=info().ntime();
      }

      itsDataPtrs.resize(itsSolInt);
			itsWeightPtrs.resize(itsSolInt);
      itsModelDataPtrs.resize(itsSolInt);
      for (uint t=0; t<itsSolInt; ++t) {
        itsModelDataPtrs[t].resize(nDir);
      }
      for (std::unique_ptr<Constraint>& constraint : itsConstraints) {
        constraint->SetNThreads(getInfo().nThreads());
        itsMultiDirSolver.add_constraint(constraint.get());
      }

      itsBufs.resize(itsSolInt);
      itsOriginalFlags.resize(itsSolInt);
      itsOriginalWeights.resize(itsSolInt);

      itsDataResultStep = ResultStep::ShPtr(new ResultStep());
      itsUVWFlagStep.setNextStep(itsDataResultStep);

      itsResultSteps.resize(itsPredictSteps.size());
      for (size_t dir=0; dir<itsPredictSteps.size(); ++dir) {
        itsResultSteps[dir] = MultiResultStep::ShPtr(new MultiResultStep(itsSolInt));
        itsPredictSteps[dir].setNextStep(itsResultSteps[dir]);
      }

      if (itsNChan==0 || itsNChan>info().nchan()) {
        itsNChan = info().nchan();
      }

      // Convert from casacore::Vector to std::vector
      vector<int> ant1(info().getAnt1().size());
      vector<int> ant2(info().getAnt2().size());
      for (uint i=0; i<ant1.size(); ++i) {
        ant1[i]=info().getAnt1()[i];
        ant2[i]=info().getAnt2()[i];
      }

      // Fill antenna info in H5Parm, need to convert from casa types to std types
      std::vector<std::string> antennaNames(info().antennaNames().size());
      std::vector<std::vector<double> > antennaPos(info().antennaPos().size());
      for (uint i=0; i<info().antennaNames().size(); ++i) {
        antennaNames[i]=info().antennaNames()[i];
        casacore::Quantum<casacore::Vector<double> > pos = info().antennaPos()[i].get("m");
        antennaPos[i].resize(3);
        antennaPos[i][0] = pos.getValue()[0];
        antennaPos[i][1] = pos.getValue()[1];
        antennaPos[i][2] = pos.getValue()[2];
      }

      itsH5Parm.addAntennas(antennaNames, antennaPos);

      std::vector<std::pair<double, double> > sourcePositions(itsDirections.size());
      if (itsUseModelColumn) {
         MDirection dirJ2000(MDirection::Convert(infoIn.phaseCenter(),
                                                 MDirection::J2000)());
         Quantum<Vector<Double> > angles = dirJ2000.getAngle();
         sourcePositions[0] = std::pair<double, double> (
                                     angles.getBaseValue()[0],
                                     angles.getBaseValue()[1]);
 
      } else {
        for (uint i=0; i<itsDirections.size(); ++i) {
          sourcePositions[i] = itsPredictSteps[i].getFirstDirection();
        }
      }
      itsH5Parm.addSources(getDirectionNames(), sourcePositions);

      uint nSolTimes = (info().ntime()+itsSolInt-1)/itsSolInt;
      itsSols.resize(nSolTimes);
      itsNIter.resize(nSolTimes);
      itsNApproxIter.resize(nSolTimes);
      itsConstraintSols.resize(nSolTimes);

      size_t nChannelBlocks = info().nchan()/itsNChan;
      itsChanBlockStart.resize(nChannelBlocks+1);
      itsChanBlockFreqs.resize(nChannelBlocks);
      for(size_t chBlock=0; chBlock!=nChannelBlocks; ++chBlock) {
        const size_t
          channelIndexStart = chBlock * info().nchan() / nChannelBlocks,
          channelIndexEnd = (chBlock+1) * info().nchan() / nChannelBlocks,
          curChannelBlockSize = channelIndexEnd - channelIndexStart;
        double  meanfreq = std::accumulate(
            info().chanFreqs().data()+channelIndexStart,
            info().chanFreqs().data()+channelIndexEnd,
            0.0) / curChannelBlockSize;
        itsChanBlockStart[chBlock] = channelIndexStart;
        itsChanBlockFreqs[chBlock] = meanfreq;
      }
      itsChanBlockStart[itsChanBlockStart.size()-1] = info().nchan();

      itsWeights.assign(itsChanBlockFreqs.size()*info().nantenna(), 0.0);

      for (uint i=0; i<itsConstraints.size();++i) {
        // Initialize the constraint with some common metadata
        itsConstraints[i]->InitializeDimensions(info().antennaNames().size(),
                                                itsDirections.size(),
                                                nChannelBlocks);

        // Different constraints need different information. Determine if the constraint is
        // of a type that needs more information, and if so initialize the constraint.
        CoreConstraint* coreConstraint = dynamic_cast<CoreConstraint*>(itsConstraints[i].get());
        if(coreConstraint != 0)
=======
      if(itsAntennaConstraint.empty())
      {
        // Set the antenna constraint to all stations within certain distance
        // specified by 'coreconstraint' parameter.
        // Take antenna with index 0 as reference station
        double
          refX = antennaPos[0][0],
          refY = antennaPos[0][1],
          refZ = antennaPos[0][2];
        std::vector<std::set<size_t>> antConstraintList(1);
        std::set<size_t>& coreAntennaIndices = antConstraintList.front();
        const double coreDistSq = itsCoreConstraint*itsCoreConstraint;
        for(size_t ant=0; ant!=antennaPos.size(); ++ant)
>>>>>>> 4b7b352e
        {
          double
            dx = refX - antennaPos[ant][0],
            dy = refY - antennaPos[ant][1],
            dz = refZ - antennaPos[ant][2],
            distSq = dx*dx + dy*dy + dz*dz;
          if(distSq <= coreDistSq)
            coreAntennaIndices.insert(ant);
        }
        antConstraint->initialize(std::move(antConstraintList));
      }
      else {
        // Set the antenna constraint to a list of stations indices that
        // are to be kept the same during the solve.
        const casacore::Vector<casacore::String>& antNames = info().antennaNames();
        std::vector<std::string> antNamesStl(antNames.begin(), antNames.end()); // casacore vector doesn't support find properly
        std::vector<std::set<size_t>> constraintList;
        for(const std::set<std::string>& constraintNameSet : itsAntennaConstraint)
        {
          constraintList.emplace_back();
          for(const std::string& constraintName : constraintNameSet)
          {
            auto iter = std::find(antNamesStl.begin(), antNamesStl.end(), constraintName);
            if(iter != antNamesStl.end())
              constraintList.back().insert(iter - antNamesStl.begin());
          }
          if (constraintList.back().size() <= 1)
            throw std::runtime_error("Error in antenna constraint: at least two antennas expected");
        }
        antConstraint->initialize(std::move(constraintList));
      }
    }

#ifdef HAVE_ARMADILLO
    ScreenConstraint* screenConstraint = dynamic_cast<ScreenConstraint*>(itsConstraints[i].get());
    if(screenConstraint != 0)
    {
      screenConstraint->initialize(&(itsChanBlockFreqs[0]));
      screenConstraint->setAntennaPositions(antennaPos);
      screenConstraint->setDirections(sourcePositions);
      screenConstraint->initPiercePoints();
      double
        refX = antennaPos[i][0],
        refY = antennaPos[i][1],
        refZ = antennaPos[i][2];
      std::vector<size_t> coreAntennaIndices;
      std::vector<size_t> otherAntennaIndices;
      const double coreDistSq = itsScreenCoreConstraint*itsScreenCoreConstraint;
      for(size_t ant=0; ant!=antennaPos.size(); ++ant)
      {
        double
          dx = refX - antennaPos[ant][0],
          dy = refY - antennaPos[ant][1],
          dz = refZ - antennaPos[ant][2],
          distSq = dx*dx + dy*dy + dz*dz;
        if(distSq <= coreDistSq)
          coreAntennaIndices.emplace_back(ant);
        else
          otherAntennaIndices.emplace_back(ant);
      }
      screenConstraint->setCoreAntennas(coreAntennaIndices);
      screenConstraint->setOtherAntennas(otherAntennaIndices);
    }
#endif

    TECConstraintBase* tecConstraint = dynamic_cast<TECConstraintBase*>(itsConstraints[i].get());
    if(tecConstraint != nullptr)
    {
      tecConstraint->initialize(&itsChanBlockFreqs[0]);
    }
    SmoothnessConstraint* sConstraint = dynamic_cast<SmoothnessConstraint*>(itsConstraints[i].get());
    if(sConstraint != nullptr)
    {
<<<<<<< HEAD
      os
        << "DDECal " << itsName << '\n'
        << "  H5Parm:              " << itsH5ParmName << '\n'
        << "  solint:              " << itsSolInt << '\n'
        << "  nchan:               " << itsNChan << '\n'
        << "  directions:          " << itsDirections << '\n'
        << "  use model column:    " << boolalpha << itsUseModelColumn << '\n'
        << "  tolerance:           " << itsMultiDirSolver.get_accuracy() << '\n'
        << "  max iter:            " << itsMultiDirSolver.max_iterations() << '\n'
        << "  propagatesolutions:  " << std::boolalpha << itsPropagateSolutions << '\n'
        << "  detect stalling:     " << std::boolalpha << itsMultiDirSolver.get_detect_stalling() << '\n'
        << "  step size:           " << itsMultiDirSolver.get_step_size() << '\n'
        << "  mode (constraints):  " << GainCal::calTypeToString(itsMode) << '\n'
        << "  coreconstraint:      " << itsCoreConstraint << '\n'
        << "  smoothnessconstraint:" << itsSmoothnessConstraint << '\n'
        << "  approximate fitter:  " << itsApproximateTEC << '\n'
        << "  subtract model:      " << itsSubtract << '\n';
      for (uint i=0; i<itsPredictSteps.size(); ++i) {
        itsPredictSteps[i].show(os);
=======
      sConstraint->Initialize(&itsChanBlockFreqs[0]);
    }
  }

  unsigned int nSt = info().antennaNames().size();
  itsMultiDirSolver.init(nSt, nDir, info().nchan(), ant1, ant2);
  itsMultiDirSolver.set_channel_blocks(nChannelBlocks);

  for (unsigned int i=0; i<nSolTimes; ++i) {
    itsSols[i].resize(nChannelBlocks);
  }
}

void DDECal::show (std::ostream& os) const
{
  os
    << "DDECal " << itsName << '\n'
    << "  H5Parm:              " << itsH5ParmName << '\n'
    << "  solint:              " << itsSolInt << '\n'
    << "  nchan:               " << itsNChan << '\n'
    << "  directions:          " << itsDirections << '\n'
    << "  use model column:    " << boolalpha << itsUseModelColumn << '\n';
  if(itsMinVisRatio != 0.0)
  {
    os
      << "  min visib. ratio:    " << itsMinVisRatio << '\n';
  }
  os
    << "  tolerance:           " << itsMultiDirSolver.get_accuracy() << '\n'
    << "  max iter:            " << itsMultiDirSolver.max_iterations() << '\n'
    << "  flag unconverged:    " << std::boolalpha << itsFlagUnconverged << '\n'
    << "     diverged only:    " << std::boolalpha << itsFlagDivergedOnly << '\n'
    << "  propagate solutions: " << std::boolalpha << itsPropagateSolutions << '\n'
    << "       converged only: " << std::boolalpha << itsPropagateConvergedOnly << '\n'
    << "  detect stalling:     " << std::boolalpha << itsMultiDirSolver.get_detect_stalling() << '\n'
    << "  step size:           " << itsMultiDirSolver.get_step_size() << '\n'
    << "  mode (constraints):  " << GainCal::calTypeToString(itsMode) << '\n';
  if(!itsAntennaConstraint.empty())
    os << "  antennaconstraint:   " << itsAntennaConstraint << '\n';
  if(itsCoreConstraint != 0.0)
    os << "  coreconstraint:      " << itsCoreConstraint << '\n';
  if(itsSmoothnessConstraint != 0.0)
    os << "  smoothnessconstraint:" << itsSmoothnessConstraint << '\n';
  os
    << "  approximate fitter:  " << itsApproximateTEC << '\n'
    << "  only predict:        " << itsOnlyPredict << '\n'
    << "  subtract model:      " << itsSubtract << '\n';
  for (unsigned int i=0; i<itsPredictSteps.size(); ++i) {
    itsPredictSteps[i].show(os);
  }
  itsUVWFlagStep.show(os);
}

void DDECal::showTimings (std::ostream& os, double duration) const
{
  double totaltime=itsTimer.getElapsed();
  os << "  ";
  FlagCounter::showPerc1 (os, itsTimer.getElapsed(), duration);
  os << " DDECal " << itsName << endl;

  os << "          ";
  FlagCounter::showPerc1 (os, itsTimerPredict.getElapsed(), totaltime);
  os << " of it spent in predict" << endl;

  os << "          ";
  FlagCounter::showPerc1 (os, itsTimerSolve.getElapsed(), totaltime);
  os << " of it spent in estimating gains and computing residuals" << endl;

  itsMultiDirSolver.showTimings(os, itsTimerSolve.getElapsed());

  os << "          ";
  FlagCounter::showPerc1 (os, itsTimerWrite.getElapsed(), totaltime);
  os << " of it spent in writing gain solutions to disk" << endl;

  os << "Iterations taken: [";
  for (unsigned int i=0; i<itsNIter.size()-1; ++i) {
    os<<itsNIter[i];
    if(itsNApproxIter[i]!=0)
      os << '|' << itsNApproxIter[i];
    os<<",";
  }
  os<<itsNIter[itsNIter.size()-1];
    if(itsNApproxIter[itsNIter.size()-1]!=0)
      os << '|' << itsNApproxIter[itsNIter.size()-1];
  os<<"]"<<endl;
}

void DDECal::initializeScalarSolutions() {
  if (itsTimeStep/itsSolInt>0 && itsPropagateSolutions) {
    if (itsNIter[itsTimeStep/itsSolInt-1]>itsMultiDirSolver.max_iterations() && itsPropagateConvergedOnly) {
      // initialize solutions with 1.
      size_t n = itsDirections.size()*info().antennaNames().size();
      for (vector<DComplex>& solvec : itsSols[itsTimeStep/itsSolInt]) {
        solvec.assign(n, 1.0);
>>>>>>> 4b7b352e
      }
    } else {
      // initialize solutions with those of the previous step
      itsSols[itsTimeStep/itsSolInt] = itsSols[itsTimeStep/itsSolInt-1];
    }
  } else {
    // initialize solutions with 1.
    size_t n = itsDirections.size()*info().antennaNames().size();
    for (vector<DComplex>& solvec : itsSols[itsTimeStep/itsSolInt]) {
      solvec.assign(n, 1.0);
    }
  }
}

void DDECal::initializeFullMatrixSolutions() {
  if (itsTimeStep/itsSolInt>0 && itsPropagateSolutions) {
    if (itsNIter[itsTimeStep/itsSolInt-1]>itsMultiDirSolver.max_iterations() && itsPropagateConvergedOnly) {
      // initialize solutions with unity matrix [1 0 ; 0 1].
      size_t n = itsDirections.size()*info().antennaNames().size();
      for (vector<DComplex>& solvec : itsSols[itsTimeStep/itsSolInt]) {
        solvec.resize(n*4);
        for(size_t i=0; i!=n; ++i)
        {
          solvec[i*4 + 0] = 1.0;
          solvec[i*4 + 1] = 0.0;
          solvec[i*4 + 2] = 0.0;
          solvec[i*4 + 3] = 1.0;
        }
      }
    } else {
      // initialize solutions with those of the previous step
      itsSols[itsTimeStep/itsSolInt] = itsSols[itsTimeStep/itsSolInt-1];
    }
  } else {
    // initialize solutions with unity matrix [1 0 ; 0 1].
    size_t n = itsDirections.size()*info().antennaNames().size();
    for (vector<DComplex>& solvec : itsSols[itsTimeStep/itsSolInt]) {
      solvec.resize(n*4);
      for(size_t i=0; i!=n; ++i)
      {
        solvec[i*4 + 0] = 1.0;
        solvec[i*4 + 1] = 0.0;
        solvec[i*4 + 2] = 0.0;
        solvec[i*4 + 3] = 1.0;
      }
    }
  }
}

vector<string> DDECal::getDirectionNames()
{
  vector<string> res;

  if (itsUseModelColumn) {
    res.emplace_back("pointing");
    return res;
  }
  else if(itsUseIDG) {
    size_t nDirections = itsFacetPredictor->NDirections();
    for(size_t i=0; i!=nDirections; ++i)
      res.emplace_back("dir" + std::to_string(i));
  }
  else {
    for (vector<string>& dir : itsDirections) {
      stringstream ss;
      ss << dir;
      res.emplace_back(ss.str());
    }
  }
  return res;
}

void DDECal::flagChannelBlock(size_t cbIndex)
{
  const size_t
    nBl = info().nbaselines(),
    nCh = info().nchan(),
    nChanBlocks = itsChanBlockFreqs.size();
  // Set the antenna-based weights to zero
  for(size_t bl=0; bl<nBl; ++bl)
  {
    size_t
      ant1 = info().getAnt1()[bl],
      ant2 = info().getAnt2()[bl];
    for(size_t ch=itsChanBlockStart[cbIndex]; ch!=itsChanBlockStart[cbIndex+1]; ++ch)
    {
      itsWeightsPerAntenna[ant1*nChanBlocks + cbIndex] = 0.0;
      itsWeightsPerAntenna[ant2*nChanBlocks + cbIndex] = 0.0;
    }
  }
  // Set the visibility weights to zero
  for(size_t step=0; step!=itsStepInSolInt; ++step)
  {
    for(size_t bl=0; bl<nBl; ++bl)
    {
      for(size_t chcr=itsChanBlockStart[cbIndex]*4; chcr!=itsChanBlockStart[cbIndex+1]*4; ++chcr)
      {
        const size_t index = bl*nCh*4 + chcr;
        itsWeightPtrs[step][index] = 0;
      }
    }
  }
}

void DDECal::checkMinimumVisibilities()
{
  for(size_t cb=0; cb!=itsChanBlockFreqs.size(); ++cb)
  {
    double fraction = double(itsVisInInterval[cb].first) / itsVisInInterval[cb].second;
    if(fraction < itsMinVisRatio)
      flagChannelBlock(cb);
  }
}

void DDECal::doSolve ()
{
  if(itsUseIDG)
  {
    itsFacetPredictor->Flush();
  }
  
  MultiDirSolver::SolveResult solveResult;
  if(!itsOnlyPredict)
  {
    checkMinimumVisibilities();

    for (std::unique_ptr<Constraint>& constraint : itsConstraints) {
      constraint->SetWeights(itsWeightsPerAntenna);
    }

    if(itsFullMatrixMinimalization)
      initializeFullMatrixSolutions();
    else
      initializeScalarSolutions();

    itsTimerSolve.start();
    if(itsFullMatrixMinimalization)
    {
      solveResult = itsMultiDirSolver.processFullMatrix(itsDataPtrs, itsWeightPtrs, itsModelDataPtrs, itsSols[itsTimeStep/itsSolInt], itsAvgTime / itsSolInt, itsStatStream.get());
    }
    else {
      solveResult = itsMultiDirSolver.processScalar(itsDataPtrs, itsWeightPtrs, itsModelDataPtrs, itsSols[itsTimeStep/itsSolInt], itsAvgTime / itsSolInt, itsStatStream.get());
    }
    itsTimerSolve.stop();
    
    itsNIter[itsTimeStep/itsSolInt] = solveResult.iterations;
    itsNApproxIter[itsTimeStep/itsSolInt] = solveResult.constraintIterations;
  }

  if(itsSubtract || itsOnlyPredict)
  {
    subtractCorrectedModel(itsFullMatrixMinimalization);
  }

  // Check for nonconvergence and flag if desired. Unconverged solutions are
  // identified by the number of iterations being one more than the max allowed
  // number
  if (solveResult.iterations > itsMultiDirSolver.max_iterations() && itsFlagUnconverged) {
    for (size_t i=0; i!=solveResult._results.size(); ++i) {
      for (size_t j=0; j!=solveResult._results[i].size(); ++j) {
        if (itsFlagDivergedOnly) {
          // Set weights with negative values (indicating unconverged
          // solutions that diverged) to zero (all other unconverged
          // solutions remain unflagged)
          for (size_t k=0; k!=solveResult._results[i][j].weights.size(); ++k) {
            if (solveResult._results[i][j].weights[k] < 0.) {
              solveResult._results[i][j].weights[k] = 0.;
            }
          }
        } else {
          // Set all weights to zero
          solveResult._results[i][j].weights.assign(solveResult._results[i][j].weights.size(), 0.);
        }
      }
    }
  } else {
    // Set any negative weights (indicating unconverged solutions that diverged) to
    // one (all other unconverged solutions are unflagged already)
    for (size_t i=0; i!=solveResult._results.size(); ++i) {
      for (size_t j=0; j!=solveResult._results[i].size(); ++j) {
        for (size_t k=0; k!=solveResult._results[i][j].weights.size(); ++k) {
          if (solveResult._results[i][j].weights[k] < 0.) {
            solveResult._results[i][j].weights[k] = 1.;
          }
        }
      }
    }
  }

  // Store constraint solutions if any constaint has a non-empty result
  bool someConstraintHasResult = false;
  for (unsigned int constraintnum=0; constraintnum<solveResult._results.size(); ++constraintnum) {
    if (!solveResult._results[constraintnum].empty()) {
      someConstraintHasResult = true;
      break;
    }
  }
  if (someConstraintHasResult) {
    itsConstraintSols[itsTimeStep/itsSolInt]=solveResult._results;
  }

  itsTimer.stop();

  for(size_t time=0; time!=itsStepInSolInt; ++time)
  {
    // Restore the weights and flags
    itsBufs[time].getFlags().assign( itsOriginalFlags[time] );
    itsBufs[time].getWeights().assign( itsOriginalWeights[time] );
    // Push data (possibly changed) to next step
    getNextStep()->process(itsBufs[time]);
  }

  itsTimer.start();
}

bool DDECal::process (const DPBuffer& bufin)
{
  itsTimer.start();

  // Fetch inputs because parallel PredictSteps should not read it from disk
  itsInput->fetchUVW(bufin, itsBufs[itsStepInSolInt], itsTimer);
  itsInput->fetchWeights(bufin, itsBufs[itsStepInSolInt], itsTimer);
  itsInput->fetchFullResFlags(bufin, itsBufs[itsStepInSolInt], itsTimer);

  itsBufs[itsStepInSolInt].copy(bufin);
  itsOriginalFlags[itsStepInSolInt].assign( bufin.getFlags() );
  itsOriginalWeights[itsStepInSolInt].assign( bufin.getWeights() );

  itsDataPtrs[itsStepInSolInt] = itsBufs[itsStepInSolInt].getData().data();
  itsWeightPtrs[itsStepInSolInt] = itsBufs[itsStepInSolInt].getWeights().data();

  // UVW flagging happens on the copy of the buffer
  // These flags are later restored and therefore not written
  itsUVWFlagStep.process(itsBufs[itsStepInSolInt]);

  itsTimerPredict.start();

  if (itsUseModelColumn) {
    itsInput->getModelData (itsBufs[itsStepInSolInt].getRowNrs(),
                            itsModelData[itsStepInSolInt]);
    itsModelDataPtrs[itsStepInSolInt][0] = itsModelData[itsStepInSolInt].data();
  }
  else if(itsUseIDG) {
    if(!itsFacetPredictor->IsStarted())
    {
      // if this is the first time, hand some meta info to IDG
      std::vector<double> band1(info().chanFreqs().begin(), info().chanFreqs().end());
      std::vector<std::vector<double>> bands({std::move(band1)});
      size_t nAnt = info().nantenna();
      itsFacetPredictor->SetMSInfo(std::move(bands), nAnt);
      itsFacetPredictor->StartIDG(itsSaveFacets);
    }
    
    const size_t nBl = info().nbaselines();
    Matrix<double> uvws;
    uvws.reference (itsBufs[itsStepInSolInt].getUVW());
    while(itsIDGBuffers.size() <= itsStepInSolInt)
    {
      itsIDGBuffers.emplace_back(itsFacetPredictor->NDirections());
      for(std::vector<casacore::Complex>& vec : itsIDGBuffers.back())
        vec.resize(info().nbaselines() * info().nchan() * 4);
    }
    for(size_t direction = 0; direction!=itsFacetPredictor->NDirections(); ++direction)
    {
      itsModelDataPtrs[itsStepInSolInt][direction] = itsIDGBuffers[itsStepInSolInt][direction].data();
      for (size_t bl=0; bl<nBl; ++bl) {
        casacore::Array<double> uvw = uvws[bl];
        size_t id = bl + itsStepInSolInt * nBl;
        itsFacetPredictor->RequestPredict(direction, 0, id, itsStepInSolInt, info().getAnt1()[bl], info().getAnt2()[bl], uvw.data() );
      }
    }
  }
  else {
    if(itsThreadPool == nullptr)
      itsThreadPool.reset(new ThreadPool(getInfo().nThreads()));
    std::mutex measuresMutex;
    for(DP3::DPPP::Predict& predict : itsPredictSteps)
      predict.setThreadData(*itsThreadPool, measuresMutex);

    itsThreadPool->For(0, itsPredictSteps.size(), [&](size_t dir, size_t /*thread*/) {
      itsPredictSteps[dir].process(itsBufs[itsStepInSolInt]);
      itsModelDataPtrs[itsStepInSolInt][dir] =
        itsResultSteps[dir]->get()[itsStepInSolInt].getData().data();
    });
  }

  // Handle weights and flags
  const size_t nBl = info().nbaselines();
  const size_t nCh = info().nchan();
  const size_t nCr = 4;

  size_t nchanblocks = itsChanBlockFreqs.size();

  double weightFactor = 1./(nCh*(info().nantenna()-1)*nCr*itsSolInt);

  for (size_t bl=0; bl<nBl; ++bl) {
    size_t
      chanblock = 0,
      ant1 = info().getAnt1()[bl],
      ant2 = info().getAnt2()[bl];
    for (size_t ch=0; ch<nCh; ++ch) {
      if (ch == itsChanBlockStart[chanblock+1]) {
        chanblock++;
      }
      for (size_t cr=0; cr<nCr; ++cr) {
        const size_t index = (bl*nCh+ch)*nCr+cr;
        itsVisInInterval[chanblock].second++; // total nr of vis
        if (itsBufs[itsStepInSolInt].getFlags().data()[index]) {
          // Flagged points: set weight to 0
          itsWeightPtrs[itsStepInSolInt][index] = 0;
        } else {
          // Add this weight to both involved antennas
          double weight = itsBufs[itsStepInSolInt].getWeights().data()[index];
          itsWeightsPerAntenna[ant1*nchanblocks + chanblock] += weight;
          itsWeightsPerAntenna[ant2*nchanblocks + chanblock] += weight;
          if(weight != 0.0)
            itsVisInInterval[chanblock].first++; // unflagged nr of vis
        }
      }
    }
  }

<<<<<<< HEAD
    bool DDECal::process (const DPBuffer& bufin)
    {
      itsTimer.start();

      // Fetch inputs because parallel PredictSteps should not read it from disk
      itsInput->fetchUVW(bufin, itsBufs[itsStepInSolInt], itsTimer);
      itsInput->fetchWeights(bufin, itsBufs[itsStepInSolInt], itsTimer);
      itsInput->fetchFullResFlags(bufin, itsBufs[itsStepInSolInt], itsTimer);

      itsBufs[itsStepInSolInt].copy(bufin);
      itsOriginalFlags[itsStepInSolInt].assign( bufin.getFlags() );
      itsOriginalWeights[itsStepInSolInt].assign( bufin.getWeights() );
      
      itsDataPtrs[itsStepInSolInt] = itsBufs[itsStepInSolInt].getData().data();
      itsWeightPtrs[itsStepInSolInt] = itsBufs[itsStepInSolInt].getWeights().data();
      
      // UVW flagging happens on the copy of the buffer
      // These flags are later restored and therefore not written
      itsUVWFlagStep.process(itsBufs[itsStepInSolInt]);

      itsTimerPredict.start();

      if (itsUseModelColumn) {
        itsInput->getModelData (itsBufs[itsStepInSolInt].getRowNrs(),
                                itsModelData[itsStepInSolInt]);
        itsModelDataPtrs[itsStepInSolInt][0] = itsModelData[itsStepInSolInt].data();
      } else {
        if(itsThreadPool == nullptr)
          itsThreadPool.reset(new ThreadPool(getInfo().nThreads()));
        std::mutex measuresMutex;
        for(DP3::DPPP::Predict& predict : itsPredictSteps)
          predict.setThreadData(*itsThreadPool, measuresMutex);
        
        itsThreadPool->For(0, itsPredictSteps.size(), [&](size_t dir, size_t /*thread*/) {
          itsPredictSteps[dir].process(itsBufs[itsStepInSolInt]);
          itsModelDataPtrs[itsStepInSolInt][dir] =
            itsResultSteps[dir]->get()[itsStepInSolInt].getData().data();
        });
      }
=======
  for (auto& weight: itsWeightsPerAntenna) {
    weight *= weightFactor;
  }
>>>>>>> 4b7b352e

  itsTimerPredict.stop();

  itsAvgTime += itsAvgTime + bufin.getTime();

  ++itsStepInSolInt;
  
  if (itsStepInSolInt==itsSolInt)
  {
    doSolve();

    // Clean up, prepare for next iteration
    itsStepInSolInt=0;
    itsAvgTime=0;
    itsVisInInterval.assign(itsVisInInterval.size(), std::pair<size_t, size_t>(0, 0));
    itsWeightsPerAntenna.assign(itsWeightsPerAntenna.size(), 0.0);
    for (size_t dir=0; dir<itsResultSteps.size(); ++dir) {
      itsResultSteps[dir]->clear();
    }
  }
  
  itsTimeStep++;
  itsTimer.stop();

  return false;
}

void DDECal::idgCallback(size_t row, size_t direction, size_t dataDescId, const std::complex<float>* values)
{
  //std::cout << values[0] << ' ' << values[4] << ' ' << values[8] << '\n';
  size_t nBl = info().nbaselines();
  size_t solTimestep = row / nBl;
  size_t bl = row % nBl;
  std::copy_n(
    values,
    info().nchan() * 4,
    &itsIDGBuffers[solTimestep][direction][bl * info().nchan() * 4]
  );
}

void DDECal::writeSolutions()
{
  itsTimer.start();
  itsTimerWrite.start();

  unsigned int nSolTimes = (info().ntime()+itsSolInt-1)/itsSolInt;
  unsigned int nDir = itsDirections.size();
  assert(nSolTimes==itsSols.size());
  vector<double> solTimes(nSolTimes);
  double starttime=info().startTime();
  for (unsigned int t=0; t<nSolTimes; ++t) {
    solTimes[t] = starttime+(t+0.5)*info().timeInterval()*itsSolInt;
  }

  if (itsConstraintSols[0].empty()) {
    // Record the actual iterands of the solver, not constraint results

    unsigned int nPol;

    vector<string> polarizations;
    if(itsMode == GainCal::DIAGONAL ||
        itsMode == GainCal::PHASEONLY ||
        itsMode == GainCal::AMPLITUDEONLY) {
      nPol = 2;
      polarizations.emplace_back("XX");
      polarizations.emplace_back("YY");
    } else if (itsMode == GainCal::FULLJONES) {
      polarizations.emplace_back("XX");
      polarizations.emplace_back("XY");
      polarizations.emplace_back("YX");
      polarizations.emplace_back("YY");
      nPol = 4;
    } else {
      nPol = 1;
    }

    unsigned int nSolChan = itsSols[0].size();
    assert(nSolChan == itsChanBlockFreqs.size());

    vector<DComplex> sols(nSolChan*info().nantenna()*nSolTimes*nDir*nPol);
    size_t i=0;

    // For nPol=1, loop over pol runs just once
    // For nPol=2, it runs over values 0 and 2 (picking diagonal elements from 4 pols)
    // For nPol=4, it runs over 0, 1, 2, 3
    unsigned int polIncr= (itsMode==GainCal::FULLJONES?1:3);
    unsigned int maxPol = (nPol>1?4:1);
    // Put solutions in a contiguous piece of memory
    for (unsigned int time=0; time<nSolTimes; ++time) {
      for (unsigned int chan=0; chan<nSolChan; ++chan) {
        for (unsigned int ant=0; ant<info().nantenna(); ++ant) {
          for (unsigned int dir=0; dir<nDir; ++dir) {
            for (unsigned int pol=0; pol<maxPol; pol+=polIncr) {
              assert(!itsSols[time].empty());
              assert(!itsSols[time][chan].empty());
              assert(time<itsSols.size());
              assert(chan<itsSols[time].size());
              assert(ant*nDir*maxPol+dir*maxPol+pol<itsSols[time][chan].size());
              assert(i<sols.size());
              sols[i] = itsSols[time][chan][ant*nDir*maxPol+dir*maxPol+pol];
              ++i;
            }
          }
        }
      }
    }
    vector<H5Parm::AxisInfo> axes;
    axes.emplace_back(H5Parm::AxisInfo("time", itsSols.size()));
    axes.emplace_back(H5Parm::AxisInfo("freq", nSolChan));
    axes.emplace_back(H5Parm::AxisInfo("ant", info().nantenna()));
    axes.emplace_back(H5Parm::AxisInfo("dir", nDir));
    if (nPol>1) {
      axes.emplace_back(H5Parm::AxisInfo("pol", nPol));
    }

    string historyString = "CREATE by DPPP\n" +
        DPPPVersion::AsString() + "\n" +
        "step " + itsName + " in parset: \n" + itsParsetString;
    unsigned int numsols = 1;
    // For [scalar]complexgain, store two soltabs: phase and amplitude
    if (itsMode == GainCal::DIAGONAL ||
        itsMode == GainCal::SCALARCOMPLEXGAIN || itsMode == GainCal::FULLJONES) {
      numsols = 2;
    }
    for (unsigned int solnum=0; solnum<numsols; ++solnum) {
      string solTabName;
      H5Parm::SolTab soltab;
      switch (itsMode) {
        case GainCal::SCALARPHASE:
        case GainCal::PHASEONLY:
        case GainCal::FULLJONES:
          if (solnum==0) {
            solTabName = "phase000";
            soltab = itsH5Parm.createSolTab(solTabName, "phase", axes);
            soltab.setComplexValues(sols, vector<double>(), false, historyString);
          } else {
            solTabName = "amplitude000";
            soltab = itsH5Parm.createSolTab(solTabName, "amplitude", axes);
            soltab.setComplexValues(sols, vector<double>(), true, historyString);
          }
          break;
        case GainCal::SCALARCOMPLEXGAIN:
        case GainCal::DIAGONAL:
          if (solnum==0) {
            solTabName = "phase000";
            soltab = itsH5Parm.createSolTab(solTabName, "phase", axes);
            soltab.setComplexValues(sols, vector<double>(), false, historyString);
          } else {
            solTabName = "amplitude000";
            soltab = itsH5Parm.createSolTab(solTabName, "amplitude", axes);
            soltab.setComplexValues(sols, vector<double>(), true, historyString);
          }
          break;
        case GainCal::SCALARAMPLITUDE:
        case GainCal::AMPLITUDEONLY:
          solTabName = "amplitude000";
          soltab = itsH5Parm.createSolTab(solTabName, "amplitude", axes);
          soltab.setComplexValues(sols, vector<double>(), true, historyString);
          break;
        default:
          throw std::runtime_error("Constraint should have produced output");
      }

      // Tell H5Parm that all antennas and directions were used
      std::vector<std::string> antennaNames(info().antennaNames().size());
      for (unsigned int i=0; i<info().antennaNames().size(); ++i) {
        antennaNames[i]=info().antennaNames()[i];
      }
      soltab.setAntennas(antennaNames);
      soltab.setSources(getDirectionNames());

      if (nPol>1) {
        soltab.setPolarizations(polarizations);
      }

      soltab.setFreqs(itsChanBlockFreqs);
      soltab.setTimes(solTimes);
    } // solnums loop
  } else {
    // Record the Constraint::Result in the H5Parm

    unsigned int nConstraints = itsConstraintSols[0].size();

    for (unsigned int constraintNum=0; constraintNum<nConstraints; ++constraintNum) {
      // Number of solution names, e.g. 2 for "TEC" and "ScalarPhase"
      unsigned int nSolNames = itsConstraintSols[0][constraintNum].size();
      for (unsigned int solNameNum=0; solNameNum<nSolNames; ++solNameNum) {
        // Get the result of the constraint solution at first time to get metadata
        Constraint::Result firstResult = itsConstraintSols[0][constraintNum][solNameNum];

        vector<hsize_t> dims(firstResult.dims.size()+1); // Add time dimension at beginning
        dims[0]=itsConstraintSols.size(); // Number of times
        size_t numSols=dims[0];
        for (unsigned int i=1; i<dims.size(); ++i) {
          dims[i] = firstResult.dims[i-1];
          numSols *= dims[i];
        }

        vector<string> firstaxesnames = StringUtil::tokenize(firstResult.axes,",");

        vector<H5Parm::AxisInfo> axes;
        axes.emplace_back(H5Parm::AxisInfo("time", itsConstraintSols.size()));
        for (size_t axisNum=0; axisNum<firstaxesnames.size(); ++axisNum) {
          axes.emplace_back(H5Parm::AxisInfo(firstaxesnames[axisNum], firstResult.dims[axisNum]));
        }

        // Put solutions in a contiguous piece of memory
        vector<double> sols(numSols);
        vector<double>::iterator nextpos = sols.begin();
        for (unsigned int time=0; time<itsSols.size(); ++time) {
          if(itsConstraintSols[time].size()!=itsConstraintSols[0].size())
            throw std::runtime_error("Constraints did not produce enough output at time step " + std::to_string(time));
          nextpos = std::copy(
            itsConstraintSols[time][constraintNum][solNameNum].vals.begin(),
            itsConstraintSols[time][constraintNum][solNameNum].vals.end(),
            nextpos);
        }

        // Put solution weights in a contiguous piece of memory
        vector<double> weights;
        if (!itsConstraintSols[0][constraintNum][solNameNum].weights.empty()) {
          weights.resize(numSols);
          vector<double>::iterator nextpos = weights.begin();
          for (unsigned int time=0; time<itsSols.size(); ++time) {
            nextpos = std::copy(
              itsConstraintSols[time][constraintNum][solNameNum].weights.begin(),
              itsConstraintSols[time][constraintNum][solNameNum].weights.end(),
              nextpos);
          }
        }

        string solTabName = firstResult.name+"000";
        H5Parm::SolTab soltab = itsH5Parm.createSolTab(solTabName, firstResult.name, axes);
        soltab.setValues(sols, weights,
                          "CREATE by DPPP\n" +
                          DPPPVersion::AsString() + "\n" +
                          "step " + itsName + " in parset: \n" +
                          itsParsetString);

        // Tell H5Parm that all antennas and directions were used
        std::vector<std::string> antennaNames(info().antennaNames().size());
        for (unsigned int i=0; i<info().antennaNames().size(); ++i) {
          antennaNames[i]=info().antennaNames()[i];
        }
        soltab.setAntennas(antennaNames);

        soltab.setSources(getDirectionNames());

        if (soltab.hasAxis("pol")) {
          vector<string> polarizations;
          switch (soltab.getAxis("pol").size) {
            case 2: polarizations.emplace_back("XX");
                    polarizations.emplace_back("YY");
                    break;
            case 4: polarizations.emplace_back("XX");
                    polarizations.emplace_back("XY");
                    polarizations.emplace_back("YX");
                    polarizations.emplace_back("YY");
                    break;
            default:
                    throw std::runtime_error("No metadata for numpolarizations = " + std::to_string(soltab.getAxis("pol").size));
          }

          soltab.setPolarizations(polarizations);
        }

        // Set channel to frequencies
        // Do not use itsChanBlockFreqs, because constraint may have changed size
        unsigned int nChannelBlocks = 1;
        if (soltab.hasAxis("freq")) {
          nChannelBlocks = soltab.getAxis("freq").size;
        }
        vector<double> chanBlockFreqs;

        chanBlockFreqs.resize(nChannelBlocks);
        for(size_t chBlock=0; chBlock!=nChannelBlocks; ++chBlock) {
          const size_t
            channelIndexStart = chBlock * info().nchan() / nChannelBlocks,
            channelIndexEnd = (chBlock+1) * info().nchan() / nChannelBlocks,
            curChannelBlockSize = channelIndexEnd - channelIndexStart;
          double  meanfreq = std::accumulate(
              info().chanFreqs().data()+channelIndexStart,
              info().chanFreqs().data()+channelIndexEnd,
              0.0) / curChannelBlockSize;
          chanBlockFreqs[chBlock] = meanfreq;
        }

        soltab.setFreqs(chanBlockFreqs);

        soltab.setTimes(solTimes);
      }
    }
  }

  itsTimerWrite.stop();
  itsTimer.stop();
}

void DDECal::finish()
{
  itsTimer.start();

  if (itsStepInSolInt!=0) {
    itsDataPtrs.resize(itsStepInSolInt);
    itsWeightPtrs.resize(itsStepInSolInt);
    itsModelDataPtrs.resize(itsStepInSolInt);

    doSolve();
  }

  if(!itsOnlyPredict)
    writeSolutions();

  itsTimer.stop();

  // Let the next steps finish.
  getNextStep()->finish();
}

void DDECal::subtractCorrectedModel(bool fullJones)
{
  // Our original data & modeldata is still in the data buffers (the solver
  // doesn't change those). Here we apply the solutions to all the model data
  // directions and subtract them from the data.
  std::vector<std::vector<DComplex>>& solutions = itsSols[itsTimeStep/itsSolInt];
  const size_t nBl = info().nbaselines();
  const size_t nCh = info().nchan();
  const size_t nDir = itsDirections.size();
  for(size_t time = 0; time != itsStepInSolInt; ++time)
  {
    std::complex<float>* data = itsDataPtrs[time];
    std::vector<std::complex<float>*>& modelData = itsModelDataPtrs[time];
    for (size_t bl=0; bl<nBl; ++bl)
    {
      size_t
        chanblock = 0,
        ant1 = info().getAnt1()[bl],
        ant2 = info().getAnt2()[bl];

      for (size_t ch=0; ch<nCh; ++ch)
      {
        if (ch == itsChanBlockStart[chanblock+1])
        {
          chanblock++;
        }
        const size_t index = (bl*nCh+ch)*4;
        if(itsOnlyPredict)
        {
          MC2x2 value(MC2x2::Zero());
          
          for (size_t dir=0; dir!=nDir; ++dir)
            value += MC2x2(&modelData[dir][index]);
          
          for (size_t cr=0; cr<4; ++cr)
            data[index + cr] = value[cr];
        }
        else {
          MC2x2 value(MC2x2::Zero());
          for (size_t dir=0; dir!=nDir; ++dir)
          {
            if(fullJones)
            {
              MC2x2
                sol1(&solutions[chanblock][(ant1*nDir + dir)*4]),
                sol2(&solutions[chanblock][(ant2*nDir + dir)*4]);
              value +=
                sol1.Multiply(MC2x2(&modelData[dir][index])).MultiplyHerm(sol2);
            }
            else {
              std::complex<double> solfactor(
                solutions[chanblock][ant1*nDir + dir] * std::conj(solutions[chanblock][ant2*nDir + dir]));
              for (size_t cr=0; cr<4; ++cr)
                value[cr] += solfactor * std::complex<double>(modelData[dir][index + cr]);
            }
          }
          for (size_t cr=0; cr<4; ++cr)
            data[index + cr] -= value[cr];
        }
      } // channel loop
    } //bl loop
  } //time loop
}

} } //# end namespace<|MERGE_RESOLUTION|>--- conflicted
+++ resolved
@@ -401,20 +401,7 @@
   } else if(itsUseIDG) {
     for(size_t i=0; i!=itsFacetPredictor->NDirections(); ++i)
     {
-<<<<<<< HEAD
-      const size_t nDir = itsDirections.size();
-      if(nDir == 0)
-        throw std::runtime_error("DDECal initialized with 0 directions: something is wrong with your parset or your sourcedb");
-      if (!itsUseModelColumn)
-      {
-        itsPredictSteps.reserve(nDir);
-        for (size_t dir=0; dir<nDir; ++dir) {
-          itsPredictSteps.emplace_back(itsInput, parset, prefix, itsDirections[dir]);
-        }
-      }
-=======
       sourcePositions[i] = itsFacetPredictor->Direction(i);
->>>>>>> 4b7b352e
     }
   } else {
     for (unsigned int i=0; i<itsDirections.size(); ++i) {
@@ -460,126 +447,6 @@
     AntennaConstraint* antConstraint = dynamic_cast<AntennaConstraint*>(itsConstraints[i].get());
     if(antConstraint != nullptr)
     {
-<<<<<<< HEAD
-      info() = infoIn;
-      info().setNeedVisData();
-      if(itsSubtract)
-        info().setWriteData();
-
-      const size_t nDir = itsDirections.size();
-
-      itsUVWFlagStep.updateInfo(infoIn);
-      for (size_t dir=0; dir<itsPredictSteps.size(); ++dir) {
-        itsPredictSteps[dir].updateInfo(infoIn);
-      }
-      itsMultiDirSolver.set_nthreads(getInfo().nThreads());
-
-      if (itsSolInt==0) {
-        itsSolInt=info().ntime();
-      }
-
-      itsDataPtrs.resize(itsSolInt);
-			itsWeightPtrs.resize(itsSolInt);
-      itsModelDataPtrs.resize(itsSolInt);
-      for (uint t=0; t<itsSolInt; ++t) {
-        itsModelDataPtrs[t].resize(nDir);
-      }
-      for (std::unique_ptr<Constraint>& constraint : itsConstraints) {
-        constraint->SetNThreads(getInfo().nThreads());
-        itsMultiDirSolver.add_constraint(constraint.get());
-      }
-
-      itsBufs.resize(itsSolInt);
-      itsOriginalFlags.resize(itsSolInt);
-      itsOriginalWeights.resize(itsSolInt);
-
-      itsDataResultStep = ResultStep::ShPtr(new ResultStep());
-      itsUVWFlagStep.setNextStep(itsDataResultStep);
-
-      itsResultSteps.resize(itsPredictSteps.size());
-      for (size_t dir=0; dir<itsPredictSteps.size(); ++dir) {
-        itsResultSteps[dir] = MultiResultStep::ShPtr(new MultiResultStep(itsSolInt));
-        itsPredictSteps[dir].setNextStep(itsResultSteps[dir]);
-      }
-
-      if (itsNChan==0 || itsNChan>info().nchan()) {
-        itsNChan = info().nchan();
-      }
-
-      // Convert from casacore::Vector to std::vector
-      vector<int> ant1(info().getAnt1().size());
-      vector<int> ant2(info().getAnt2().size());
-      for (uint i=0; i<ant1.size(); ++i) {
-        ant1[i]=info().getAnt1()[i];
-        ant2[i]=info().getAnt2()[i];
-      }
-
-      // Fill antenna info in H5Parm, need to convert from casa types to std types
-      std::vector<std::string> antennaNames(info().antennaNames().size());
-      std::vector<std::vector<double> > antennaPos(info().antennaPos().size());
-      for (uint i=0; i<info().antennaNames().size(); ++i) {
-        antennaNames[i]=info().antennaNames()[i];
-        casacore::Quantum<casacore::Vector<double> > pos = info().antennaPos()[i].get("m");
-        antennaPos[i].resize(3);
-        antennaPos[i][0] = pos.getValue()[0];
-        antennaPos[i][1] = pos.getValue()[1];
-        antennaPos[i][2] = pos.getValue()[2];
-      }
-
-      itsH5Parm.addAntennas(antennaNames, antennaPos);
-
-      std::vector<std::pair<double, double> > sourcePositions(itsDirections.size());
-      if (itsUseModelColumn) {
-         MDirection dirJ2000(MDirection::Convert(infoIn.phaseCenter(),
-                                                 MDirection::J2000)());
-         Quantum<Vector<Double> > angles = dirJ2000.getAngle();
-         sourcePositions[0] = std::pair<double, double> (
-                                     angles.getBaseValue()[0],
-                                     angles.getBaseValue()[1]);
- 
-      } else {
-        for (uint i=0; i<itsDirections.size(); ++i) {
-          sourcePositions[i] = itsPredictSteps[i].getFirstDirection();
-        }
-      }
-      itsH5Parm.addSources(getDirectionNames(), sourcePositions);
-
-      uint nSolTimes = (info().ntime()+itsSolInt-1)/itsSolInt;
-      itsSols.resize(nSolTimes);
-      itsNIter.resize(nSolTimes);
-      itsNApproxIter.resize(nSolTimes);
-      itsConstraintSols.resize(nSolTimes);
-
-      size_t nChannelBlocks = info().nchan()/itsNChan;
-      itsChanBlockStart.resize(nChannelBlocks+1);
-      itsChanBlockFreqs.resize(nChannelBlocks);
-      for(size_t chBlock=0; chBlock!=nChannelBlocks; ++chBlock) {
-        const size_t
-          channelIndexStart = chBlock * info().nchan() / nChannelBlocks,
-          channelIndexEnd = (chBlock+1) * info().nchan() / nChannelBlocks,
-          curChannelBlockSize = channelIndexEnd - channelIndexStart;
-        double  meanfreq = std::accumulate(
-            info().chanFreqs().data()+channelIndexStart,
-            info().chanFreqs().data()+channelIndexEnd,
-            0.0) / curChannelBlockSize;
-        itsChanBlockStart[chBlock] = channelIndexStart;
-        itsChanBlockFreqs[chBlock] = meanfreq;
-      }
-      itsChanBlockStart[itsChanBlockStart.size()-1] = info().nchan();
-
-      itsWeights.assign(itsChanBlockFreqs.size()*info().nantenna(), 0.0);
-
-      for (uint i=0; i<itsConstraints.size();++i) {
-        // Initialize the constraint with some common metadata
-        itsConstraints[i]->InitializeDimensions(info().antennaNames().size(),
-                                                itsDirections.size(),
-                                                nChannelBlocks);
-
-        // Different constraints need different information. Determine if the constraint is
-        // of a type that needs more information, and if so initialize the constraint.
-        CoreConstraint* coreConstraint = dynamic_cast<CoreConstraint*>(itsConstraints[i].get());
-        if(coreConstraint != 0)
-=======
       if(itsAntennaConstraint.empty())
       {
         // Set the antenna constraint to all stations within certain distance
@@ -593,7 +460,6 @@
         std::set<size_t>& coreAntennaIndices = antConstraintList.front();
         const double coreDistSq = itsCoreConstraint*itsCoreConstraint;
         for(size_t ant=0; ant!=antennaPos.size(); ++ant)
->>>>>>> 4b7b352e
         {
           double
             dx = refX - antennaPos[ant][0],
@@ -667,27 +533,6 @@
     SmoothnessConstraint* sConstraint = dynamic_cast<SmoothnessConstraint*>(itsConstraints[i].get());
     if(sConstraint != nullptr)
     {
-<<<<<<< HEAD
-      os
-        << "DDECal " << itsName << '\n'
-        << "  H5Parm:              " << itsH5ParmName << '\n'
-        << "  solint:              " << itsSolInt << '\n'
-        << "  nchan:               " << itsNChan << '\n'
-        << "  directions:          " << itsDirections << '\n'
-        << "  use model column:    " << boolalpha << itsUseModelColumn << '\n'
-        << "  tolerance:           " << itsMultiDirSolver.get_accuracy() << '\n'
-        << "  max iter:            " << itsMultiDirSolver.max_iterations() << '\n'
-        << "  propagatesolutions:  " << std::boolalpha << itsPropagateSolutions << '\n'
-        << "  detect stalling:     " << std::boolalpha << itsMultiDirSolver.get_detect_stalling() << '\n'
-        << "  step size:           " << itsMultiDirSolver.get_step_size() << '\n'
-        << "  mode (constraints):  " << GainCal::calTypeToString(itsMode) << '\n'
-        << "  coreconstraint:      " << itsCoreConstraint << '\n'
-        << "  smoothnessconstraint:" << itsSmoothnessConstraint << '\n'
-        << "  approximate fitter:  " << itsApproximateTEC << '\n'
-        << "  subtract model:      " << itsSubtract << '\n';
-      for (uint i=0; i<itsPredictSteps.size(); ++i) {
-        itsPredictSteps[i].show(os);
-=======
       sConstraint->Initialize(&itsChanBlockFreqs[0]);
     }
   }
@@ -782,7 +627,6 @@
       size_t n = itsDirections.size()*info().antennaNames().size();
       for (vector<DComplex>& solvec : itsSols[itsTimeStep/itsSolInt]) {
         solvec.assign(n, 1.0);
->>>>>>> 4b7b352e
       }
     } else {
       // initialize solutions with those of the previous step
@@ -1105,51 +949,9 @@
     }
   }
 
-<<<<<<< HEAD
-    bool DDECal::process (const DPBuffer& bufin)
-    {
-      itsTimer.start();
-
-      // Fetch inputs because parallel PredictSteps should not read it from disk
-      itsInput->fetchUVW(bufin, itsBufs[itsStepInSolInt], itsTimer);
-      itsInput->fetchWeights(bufin, itsBufs[itsStepInSolInt], itsTimer);
-      itsInput->fetchFullResFlags(bufin, itsBufs[itsStepInSolInt], itsTimer);
-
-      itsBufs[itsStepInSolInt].copy(bufin);
-      itsOriginalFlags[itsStepInSolInt].assign( bufin.getFlags() );
-      itsOriginalWeights[itsStepInSolInt].assign( bufin.getWeights() );
-      
-      itsDataPtrs[itsStepInSolInt] = itsBufs[itsStepInSolInt].getData().data();
-      itsWeightPtrs[itsStepInSolInt] = itsBufs[itsStepInSolInt].getWeights().data();
-      
-      // UVW flagging happens on the copy of the buffer
-      // These flags are later restored and therefore not written
-      itsUVWFlagStep.process(itsBufs[itsStepInSolInt]);
-
-      itsTimerPredict.start();
-
-      if (itsUseModelColumn) {
-        itsInput->getModelData (itsBufs[itsStepInSolInt].getRowNrs(),
-                                itsModelData[itsStepInSolInt]);
-        itsModelDataPtrs[itsStepInSolInt][0] = itsModelData[itsStepInSolInt].data();
-      } else {
-        if(itsThreadPool == nullptr)
-          itsThreadPool.reset(new ThreadPool(getInfo().nThreads()));
-        std::mutex measuresMutex;
-        for(DP3::DPPP::Predict& predict : itsPredictSteps)
-          predict.setThreadData(*itsThreadPool, measuresMutex);
-        
-        itsThreadPool->For(0, itsPredictSteps.size(), [&](size_t dir, size_t /*thread*/) {
-          itsPredictSteps[dir].process(itsBufs[itsStepInSolInt]);
-          itsModelDataPtrs[itsStepInSolInt][dir] =
-            itsResultSteps[dir]->get()[itsStepInSolInt].getData().data();
-        });
-      }
-=======
   for (auto& weight: itsWeightsPerAntenna) {
     weight *= weightFactor;
   }
->>>>>>> 4b7b352e
 
   itsTimerPredict.stop();
 
