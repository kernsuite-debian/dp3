--- conflicted
+++ resolved
@@ -53,11 +53,7 @@
         itsTimeInterval (0),
         itsPhaseCenterIsOriginal (true),
         itsBeamCorrectionMode(NoBeamCorrection),
-<<<<<<< HEAD
-        itsNThreads     (0)
-=======
         itsNThreads     (ThreadPool::NCPUs())
->>>>>>> 4b7b352e
     {}
 
     void DPInfo::init (unsigned int ncorr, unsigned int startChan, unsigned int nchan,
