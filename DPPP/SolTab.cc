--- conflicted
+++ resolved
@@ -232,11 +232,7 @@
               const string& antName,
               const vector<double>& times,
               const vector<double>& freqs,
-<<<<<<< HEAD
-              uint pol, uint dir, bool nearest) {
-=======
               unsigned int pol, unsigned int dir, bool nearest) {
->>>>>>> 4b7b352e
     vector<double> res(times.size()*freqs.size());
 
     unsigned int startTimeSlot = 0;
@@ -269,13 +265,8 @@
 
     gridNearestNeighbor(timeAxisH5, freqAxisH5,
                         times, freqs,
-<<<<<<< HEAD
-                        &(h5values[0]),
-                        &(interpolated[0]),
-=======
                         h5values.data(),
                         interpolated.data(),
->>>>>>> 4b7b352e
                         nearest);
 
     return interpolated;
