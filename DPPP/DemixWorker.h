--- conflicted
+++ resolved
@@ -78,15 +78,9 @@
 
       // Process the data in the input buffers and store the result in the
       // output buffers.
-<<<<<<< HEAD
-      void process (const DPBuffer* bufin, uint nbufin,
-                    DPBuffer* bufout, std::vector<double>* solutions,
-                    uint chunkNr);
-=======
       void process (const DPBuffer* bufin, unsigned int nbufin,
                     DPBuffer* bufout, std::vector<double>* solutions,
                     unsigned int chunkNr);
->>>>>>> 4b7b352e
 
       // Get the number of solves.
       unsigned int nSolves() const
@@ -154,32 +148,19 @@
 
       // Average the baseline UVWs in bufin and split them into UVW per station.
       // It returns the number of time averages.
-<<<<<<< HEAD
-      uint avgSplitUVW (const DPBuffer* bufin, uint nbufin,
-                        uint ntimeAvg, const std::vector<uint>& selbl);
-=======
       unsigned int avgSplitUVW (const DPBuffer* bufin, unsigned int nbufin,
                         unsigned int ntimeAvg, const std::vector<unsigned int>& selbl);
->>>>>>> 4b7b352e
 
       // Predict the target StokesI amplitude.
       // It applies the beam at each target patch.
       void predictTarget (const std::vector<Patch::ConstPtr>& patchList,
-<<<<<<< HEAD
-                          uint ntime, double time, double timeStep);
-=======
                           unsigned int ntime, double time, double timeStep);
->>>>>>> 4b7b352e
 
       // Predict the StokesI amplitude of the Ateam patches and determine
       // which antennae and sources to use when demixing.
       // It applies the beam at each patch center.
       void predictAteam (const std::vector<Patch::ConstPtr>& patchList,
-<<<<<<< HEAD
-                         uint ntime, double time, double timeStep);
-=======
                          unsigned int ntime, double time, double timeStep);
->>>>>>> 4b7b352e
 
       // Add the StokesI of itsPredictVis to ampl.
       void addStokesI (casacore::Matrix<float>& ampl);
@@ -221,11 +202,7 @@
       // Deproject the sources without a model.
       void deproject (casacore::Array<casacore::DComplex>& factors,
                       std::vector<MultiResultStep*> avgResults,
-<<<<<<< HEAD
-                      uint resultIndex);
-=======
                       unsigned int resultIndex);
->>>>>>> 4b7b352e
 
       // Do the demixing.
       void handleDemix (DPBuffer* bufout, std::vector<double>* solutions,
@@ -235,11 +212,7 @@
       void demix (std::vector<double>* solutions, double time, double timeStep);
 
       // Add amplitude subtracted to the arrays for mean and stddev.
-<<<<<<< HEAD
-      void addMeanM2 (const std::vector<float>& sourceAmpl, uint src);
-=======
       void addMeanM2 (const std::vector<float>& sourceAmpl, unsigned int src);
->>>>>>> 4b7b352e
 
       // Merge the data of the selected baselines from the subtract buffer
       // into the full buffer.
@@ -303,11 +276,7 @@
       std::vector<LOFAR::StationResponse::matrix22c_t>  itsBeamValues;  //# [nst,nch]
 
       //# Indices telling which Ateam sources to use.
-<<<<<<< HEAD
-      std::vector<uint>                          itsSrcSet;
-=======
       std::vector<unsigned int>                          itsSrcSet;
->>>>>>> 4b7b352e
       //# UVW per station per demix time slot
       casacore::Cube<double>                    itsStationUVW;  //# UVW per station
       casacore::Matrix<double>                  itsAvgUVW;      //# temp buffer
@@ -326,11 +295,7 @@
       double                                itsTargetMinAmpl;
       double                                itsTargetMaxAmpl;
       //# Per A-source the stations to use (matching the minimum amplitude).
-<<<<<<< HEAD
-      std::vector<std::vector<uint> >                 itsStationsToUse;
-=======
       std::vector<std::vector<unsigned int> >                 itsStationsToUse;
->>>>>>> 4b7b352e
       casacore::Block<bool>                     itsSolveStation; //# solve station i?
       //# Per station and source the index in the unknowns vector.
       //# Note there are 8 unknowns (4 pol, ampl/phase) per source/station.
@@ -341,15 +306,9 @@
       casacore::Matrix<double>                  itsUVW;
       std::vector<casacore::Cube<dcomplex> >         itsModelVisDemix;
       std::vector<casacore::Cube<dcomplex> >         itsModelVisSubtr;
-<<<<<<< HEAD
-      uint                                  itsNTimeOut;
-      uint                                  itsNTimeOutSubtr;
-      uint                                  itsTimeIndex;
-=======
       unsigned int                                  itsNTimeOut;
       unsigned int                                  itsNTimeOutSubtr;
       unsigned int                                  itsTimeIndex;
->>>>>>> 4b7b352e
       std::vector<float>                         itsObservedAmpl;
       std::vector<float>                         itsSourceAmpl;
       std::vector<float>                         itsSumSourceAmpl;
