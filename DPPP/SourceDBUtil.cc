--- conflicted
+++ resolved
@@ -43,11 +43,7 @@
 
 std::vector<Patch::ConstPtr> makePatches(SourceDB &sourceDB,
                                     const std::vector<string> &patchNames,
-<<<<<<< HEAD
-                                    uint nModel)
-=======
                                     unsigned int nModel)
->>>>>>> 4b7b352e
 {
   // Create a component list for each patch name.
   std::vector<std::vector<ModelComponent::Ptr> > componentsList(nModel);
@@ -141,12 +137,8 @@
                                 componentsList[i].begin(),
                                 componentsList[i].end()));
     std::vector<BBS::PatchInfo> patchInfo(sourceDB.getPatchInfo(-1, patchNames[i]));
-<<<<<<< HEAD
-    assert (patchInfo.size() == 1);
-=======
     if (patchInfo.size() != 1)
       throw std::runtime_error("Patch \"" + patchNames[i] + "\" defined more than once in SourceDB");
->>>>>>> 4b7b352e
     // Set the position and apparent flux of the patch.
     Position patchPosition;
     patchPosition[0] = patchInfo[0].getRa();
@@ -250,11 +242,7 @@
 
 bool checkPolarized(SourceDB &sourceDB,
                     const std::vector<string> &patchNames,
-<<<<<<< HEAD
-                    uint nModel)
-=======
                     unsigned int nModel)
->>>>>>> 4b7b352e
 {
   bool polarized = false;
 
