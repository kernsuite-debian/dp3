//# MedFlagger.h: DPPP step class to flag data based on median filtering
//# Copyright (C) 2010
//# ASTRON (Netherlands Institute for Radio Astronomy)
//# P.O.Box 2, 7990 AA Dwingeloo, The Netherlands
//#
//# This file is part of the LOFAR software suite.
//# The LOFAR software suite is free software: you can redistribute it and/or
//# modify it under the terms of the GNU General Public License as published
//# by the Free Software Foundation, either version 3 of the License, or
//# (at your option) any later version.
//#
//# The LOFAR software suite is distributed in the hope that it will be useful,
//# but WITHOUT ANY WARRANTY; without even the implied warranty of
//# MERCHANTABILITY or FITNESS FOR A PARTICULAR PURPOSE.  See the
//# GNU General Public License for more details.
//#
//# You should have received a copy of the GNU General Public License along
//# with the LOFAR software suite. If not, see <http://www.gnu.org/licenses/>.
//#
//# $Id$
//#
//# @author Ger van Diepen

#ifndef DPPP_MEDFLAGGER_H
#define DPPP_MEDFLAGGER_H

// @file
// @brief DPPP step class to flag data based on median filtering

#include "DPInput.h"
#include "DPBuffer.h"
#include "FlagCounter.h"

namespace DP3 {
  class ParameterSet;

  namespace DPPP {
    // @ingroup NDPPP

    // This class is a DPStep class flagging data points based on the median
    // of the absolute difference of the data and the median of the data.
    // Both medians are taken in a time/frequency window around the data point.
    // Only unflagged data points in the window are taken into account.
    // The size of the window is given in the parset file.
    // 
    // The window around data points at the edges is formed by mirroring the
    // data at the edge. For example, for channel 0 and a window size of 7
    // the data are mirrored, thus channels 3,2,1,0,1,2,3 will be used.
    // For channel 1 the channels 2,1,0,1,2,3,4 will be used.
    // The test program tMirror.cc can be used to check the correctness of
    // the alogorithm to determine the channels to use.
    //
    // Taking the median is an O(N) operation, thus doing it for all data
    // points is an O(N^2) operation. The test program tMedian.cc can be
    // used to test the performance of the algorithms to determine the median.
    // It shows that casacore's kthLargest outperforms STL's nth_element.
    // <br>
    // Shuffling the data around to be able to determine the medians is also
    // an expensive operation, but takes less time than the medians themselves.
    //
    // When a correlation is flagged, all correlations for that data point
    // are flagged. It is possible to specify which correlations have to be
    // taken into account when flagging. Using, say, only XX may boost
    // performance with a factor 4, but miss points to be flagged.
    // It is also possible to specify the order in which the correlations
    // have to be tested.
    //
    // It is possible to flag specific baselines only using a selection on
    // baseline length.
    // <br>Furthermore it is possible to only flag the autocorrelations and
    // apply the resulting flags to the crosscorrelations, possibly selected
    // on baseline length.

    class MedFlagger: public DPStep
    {
    public:
      // Construct the object.
      // Parameters are obtained from the parset using the given prefix.
      MedFlagger (DPInput*, const ParameterSet&, const string& prefix);

      virtual ~MedFlagger();

      // Process the data.
      // When processed, it invokes the process function of the next step.
      virtual bool process (const DPBuffer&);

      // Finish the processing of this step and subsequent steps.
      virtual void finish();

      // Update the general info.
      // It is used to adjust the parms if needed.
      virtual void updateInfo (const DPInfo&);

      // Show the step parameters.
      virtual void show (std::ostream&) const;

      // Show the flagger counts.
      virtual void showCounts (std::ostream&) const;

      // Show the timings.
      virtual void showTimings (std::ostream&, double duration) const;

      // Flag for the entry at the given index.
      // Use the given time entries for the medians.
      // Process the result in the next step.
<<<<<<< HEAD
      void flag (uint index, const std::vector<uint>& timeEntries);

      // Compute the median factors for given baseline, channel, and
      // correlation.
      void computeFactors (const std::vector<uint>& timeEntries,
                           uint bl, int chan, int corr,
=======
      void flag (unsigned int index, const std::vector<unsigned int>& timeEntries);

      // Compute the median factors for given baseline, channel, and
      // correlation.
      void computeFactors (const std::vector<unsigned int>& timeEntries,
                           unsigned int bl, int chan, int corr,
>>>>>>> 4b7b352e
                           int nchan, int ncorr,
                           float& Z1, float& Z2,
                           float* tempBuf,
                           NSTimer& moveTimer, NSTimer& medianTimer);

      // Get the values of the expressions for each baseline.
      void getExprValues (int maxNChan, int maxNTime);

    protected:
      //# Data members.
      DPInput*         itsInput;
      string           itsName;
      string           itsThresholdStr;
      string           itsFreqWindowStr;
      string           itsTimeWindowStr;
      std::vector<float>    itsThresholdArr;  //# threshold per baseline
<<<<<<< HEAD
      std::vector<uint>     itsFreqWindowArr; //# freq window size per baseline
      std::vector<uint>     itsTimeWindowArr; //# time window size per baseline
      float            itsThreshold;
      uint             itsFreqWindow;
      uint             itsTimeWindow;
      uint             itsNTimes;
      uint             itsNTimesDone;
      std::vector<uint>     itsFlagCorr;
      bool             itsApplyAutoCorr;
      std::vector<int>      itsAutoCorrIndex; //# baseline index of autocorrelations
      uint             itsNrAutoCorr;
=======
      std::vector<unsigned int>     itsFreqWindowArr; //# freq window size per baseline
      std::vector<unsigned int>     itsTimeWindowArr; //# time window size per baseline
      float            itsThreshold;
      unsigned int             itsFreqWindow;
      unsigned int             itsTimeWindow;
      unsigned int             itsNTimes;
      unsigned int             itsNTimesDone;
      std::vector<unsigned int>     itsFlagCorr;
      bool             itsApplyAutoCorr;
      std::vector<int>      itsAutoCorrIndex; //# baseline index of autocorrelations
      unsigned int             itsNrAutoCorr;
>>>>>>> 4b7b352e
      double           itsMinBLength;    //# minimum baseline length
      double           itsMaxBLength;    //# maximum baseline length
      std::vector<double>   itsBLength;       //# length of each baseline
      std::vector<DPBuffer> itsBuf;
      std::vector<casacore::Cube<float> > itsAmpl; //# amplitudes of the data
      FlagCounter      itsFlagCounter;
      NSTimer          itsTimer;
      NSTimer          itsComputeTimer;  //# move/median timer
      double           itsMoveTime;      //# data move timer (sum all threads)
      double           itsMedianTime;    //# median timer (sum of all threads)
    };

  } //# end namespace
}

#endif<|MERGE_RESOLUTION|>--- conflicted
+++ resolved
@@ -103,21 +103,12 @@
       // Flag for the entry at the given index.
       // Use the given time entries for the medians.
       // Process the result in the next step.
-<<<<<<< HEAD
-      void flag (uint index, const std::vector<uint>& timeEntries);
-
-      // Compute the median factors for given baseline, channel, and
-      // correlation.
-      void computeFactors (const std::vector<uint>& timeEntries,
-                           uint bl, int chan, int corr,
-=======
       void flag (unsigned int index, const std::vector<unsigned int>& timeEntries);
 
       // Compute the median factors for given baseline, channel, and
       // correlation.
       void computeFactors (const std::vector<unsigned int>& timeEntries,
                            unsigned int bl, int chan, int corr,
->>>>>>> 4b7b352e
                            int nchan, int ncorr,
                            float& Z1, float& Z2,
                            float* tempBuf,
@@ -134,19 +125,6 @@
       string           itsFreqWindowStr;
       string           itsTimeWindowStr;
       std::vector<float>    itsThresholdArr;  //# threshold per baseline
-<<<<<<< HEAD
-      std::vector<uint>     itsFreqWindowArr; //# freq window size per baseline
-      std::vector<uint>     itsTimeWindowArr; //# time window size per baseline
-      float            itsThreshold;
-      uint             itsFreqWindow;
-      uint             itsTimeWindow;
-      uint             itsNTimes;
-      uint             itsNTimesDone;
-      std::vector<uint>     itsFlagCorr;
-      bool             itsApplyAutoCorr;
-      std::vector<int>      itsAutoCorrIndex; //# baseline index of autocorrelations
-      uint             itsNrAutoCorr;
-=======
       std::vector<unsigned int>     itsFreqWindowArr; //# freq window size per baseline
       std::vector<unsigned int>     itsTimeWindowArr; //# time window size per baseline
       float            itsThreshold;
@@ -158,7 +136,6 @@
       bool             itsApplyAutoCorr;
       std::vector<int>      itsAutoCorrIndex; //# baseline index of autocorrelations
       unsigned int             itsNrAutoCorr;
->>>>>>> 4b7b352e
       double           itsMinBLength;    //# minimum baseline length
       double           itsMaxBLength;    //# maximum baseline length
       std::vector<double>   itsBLength;       //# length of each baseline
