--- conflicted
+++ resolved
@@ -109,11 +109,7 @@
       // Deproject the sources without a model.
       void deproject (casacore::Array<casacore::DComplex>& factors,
                       std::vector<MultiResultStep*> avgResults,
-<<<<<<< HEAD
-                      uint resultIndex);
-=======
                       unsigned int resultIndex);
->>>>>>> 4b7b352e
 
       // Solve gains and subtract sources.
       void demix();
@@ -202,13 +198,8 @@
       casacore::Vector<double>                  itsFreqSubtr;
       std::vector<double>                        itsUnknowns;
       std::vector<double>                        itsPrevSolution;
-<<<<<<< HEAD
-      uint                                  itsTimeIndex;
-      uint                                  itsNConverged;
-=======
       unsigned int                                  itsTimeIndex;
       unsigned int                                  itsNConverged;
->>>>>>> 4b7b352e
       FlagCounter                           itsFlagCounter;
 
       //# Timers.
