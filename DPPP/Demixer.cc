//# Demixer.cc: DPPP step class to subtract A-team sources
//# Copyright (C) 2011
//# ASTRON (Netherlands Institute for Radio Astronomy)
//# P.O.Box 2, 7990 AA Dwingeloo, The Netherlands
//#
//# This file is part of the LOFAR software suite.
//# The LOFAR software suite is free software: you can redistribute it and/or
//# modify it under the terms of the GNU General Public License as published
//# by the Free Software Foundation, either version 3 of the License, or
//# (at your option) any later version.
//#
//# The LOFAR software suite is distributed in the hope that it will be useful,
//# but WITHOUT ANY WARRANTY; without even the implied warranty of
//# MERCHANTABILITY or FITNESS FOR A PARTICULAR PURPOSE.  See the
//# GNU General Public License for more details.
//#
//# You should have received a copy of the GNU General Public License along
//# with the LOFAR software suite. If not, see <http://www.gnu.org/licenses/>.
//#
//# $Id$
//#
//# @author Ger van Diepen

#include "Demixer.h"
#include "Apply.h"
#include "Averager.h"
#include "CursorUtilCasa.h"
#include "DPBuffer.h"
#include "DPInfo.h"
#include "EstimateMixed.h"
#include "Exceptions.h"
#include "PhaseShift.h"
#include "Simulate.h"
#include "SourceDBUtil.h"
#include "SubtractMixed.h"
#include "MSReader.h"
#include "Simulator.h"

#include "../ParmDB/Axis.h"
#include "../ParmDB/SourceDB.h"
#include "../ParmDB/ParmDB.h"
#include "../ParmDB/ParmSet.h"
#include "../ParmDB/ParmCache.h"
#include "../ParmDB/Parm.h"

#include "../Common/ParallelFor.h"
#include "../Common/ParameterSet.h"
#include "../Common/StreamUtil.h"

#include <casacore/casa/Quanta/MVAngle.h>
#include <casacore/casa/Arrays/Vector.h>
#include <casacore/casa/Arrays/Matrix.h>
#include <casacore/casa/Arrays/ArrayMath.h>
#include <casacore/casa/Arrays/MatrixMath.h>
#include <casacore/scimath/Mathematics/MatrixMathLA.h>

#include <iomanip>

using namespace casacore;

namespace DP3 {
  namespace DPPP {

    using DP3::operator<<;

    namespace
    {
      string toString (double value);
    } //# end unnamed namespace

    Demixer::Demixer (DPInput* input,
                      const ParameterSet& parset,
                      const string& prefix)
      : itsInput          (input),
        itsName           (prefix),
        itsSkyName        (parset.getString(prefix+"skymodel", "sky")),
        itsInstrumentName (parset.getString(prefix+"instrumentmodel",
                                            "instrument")),
        itsDefaultGain    (parset.getDouble(prefix+"defaultgain",1.0)),
        itsMaxIter        (parset.getInt(prefix+"maxiter",50)),
        itsSelBL          (parset, prefix, false, "cross"),
        itsFilter         (input, itsSelBL),
        itsAvgResultSubtr (0),
        itsIgnoreTarget   (parset.getBool  (prefix+"ignoretarget", false)),
        itsTargetSource   (parset.getString(prefix+"targetsource", string())),
        itsSubtrSources   (parset.getStringVector (prefix+"subtractsources")),
        itsModelSources   (parset.getStringVector (prefix+"modelsources",
                                                   vector<string>())),
        itsExtraSources   (parset.getStringVector (prefix+"othersources",
                                                   vector<string>())),
//        itsCutOffs        (parset.getDoubleVector (prefix+"elevationcutoffs",
//                                                   vector<double>())),
//        itsJointSolve     (parset.getBool  (prefix+"jointsolve", true)),
        itsPropagateSolutions(parset.getBool (prefix+"propagatesolutions",
                                              false)),
        itsNDir           (0),
        itsNModel         (0),
        itsNStation       (0),
        itsNBl            (0),
        itsNCorr          (0),
        itsNChanIn        (0),
        itsNTimeIn        (0),
        itsNTimeDemix     (0),
        itsNChanAvgSubtr  (parset.getUint  (prefix+"freqstep", 1)),
        itsNTimeAvgSubtr  (parset.getUint  (prefix+"timestep", 1)),
        itsNChanOutSubtr  (0),
        itsNTimeOutSubtr  (0),
        itsNTimeChunk     (parset.getUint  (prefix+"ntimechunk", 0)),
        itsNTimeChunkSubtr(0),
        itsNChanAvg       (parset.getUint  (prefix+"demixfreqstep",
                                            itsNChanAvgSubtr)),
        itsNTimeAvg       (parset.getUint  (prefix+"demixtimestep",
                                            itsNTimeAvgSubtr)),
        itsNChanOut       (0),
        itsNTimeOut       (0),
        itsTimeIntervalAvg(0),
        itsTimeIndex      (0),
        itsNConverged     (0)
    {
      // Get and set solver options.
//      itsSolveOpt.maxIter =
//        parset.getUint  (prefix+"Solve.Options.MaxIter", 300);
//      itsSolveOpt.epsValue =
//        parset.getDouble(prefix+"Solve.Options.EpsValue", 1e-9);
//      itsSolveOpt.epsDerivative =
//        parset.getDouble(prefix+"Solve.Options.EpsDerivative", 1e-9);
//      itsSolveOpt.colFactor =
//        parset.getDouble(prefix+"Solve.Options.ColFactor", 1e-9);
//      itsSolveOpt.lmFactor  =
//        parset.getDouble(prefix+"Solve.Options.LMFactor", 1.0);
//      itsSolveOpt.balancedEq =
//        parset.getBool  (prefix+"Solve.Options.BalancedEqs", false);
//      itsSolveOpt.useSVD  =
//        parset.getBool  (prefix+"Solve.Options.UseSVD", true);

      // Note:
      // Directions of unknown sources can be given in the PhaseShift step like
      //       demixstepname.sourcename.phasecenter

      if (itsSkyName.empty() || itsInstrumentName.empty())
        throw Exception("An empty name is given for the sky and/or instrument model");
      if (itsIgnoreTarget && !itsTargetSource.empty())
        throw Exception("Target source name cannot be given if ignoretarget=true");
      // Add a null step as last step in the filter.
      DPStep::ShPtr nullStep(new NullStep());
      itsFilter.setNextStep (nullStep);
      // Default nr of time chunks is maximum number of threads.
      if (itsNTimeChunk == 0) {
        itsNTimeChunk = getInfo().nThreads();
      }
      // Check that time windows fit integrally.
      if ((itsNTimeChunk * itsNTimeAvg) % itsNTimeAvgSubtr != 0)
        throw Exception("time window should fit final averaging integrally");
      itsNTimeChunkSubtr = (itsNTimeChunk * itsNTimeAvg) / itsNTimeAvgSubtr;
      // Collect all source names.
      itsNModel = itsSubtrSources.size() + itsModelSources.size();
      itsNDir   = itsNModel + itsExtraSources.size() + 1;
      itsAllSources.reserve (itsNDir);
      itsAllSources.insert (itsAllSources.end(),
                            itsSubtrSources.begin(), itsSubtrSources.end());
      itsAllSources.insert (itsAllSources.end(),
                            itsModelSources.begin(), itsModelSources.end());
      itsAllSources.insert (itsAllSources.end(),
                            itsExtraSources.begin(), itsExtraSources.end());
      itsAllSources.push_back (itsTargetSource);

      // Get the source info of all patches from the SourceDB table.
      BBS::SourceDB sourceDB(BBS::ParmDBMeta("", itsSkyName), false);
      vector<string> patchNames(itsAllSources);
      // If the target source is given, add it to the model.
      // Because the target source has to be the last direction, it means
      // that (for the time being) no extra sources can be given.
      if (! itsTargetSource.empty()) {
        patchNames[itsNModel++] = itsTargetSource;
        // The target has to be the last demix direction.
        // If it has a source model, there cannot be any extra source
        // because the sources to be predicted have to be a consecutive vector.
        if (!itsExtraSources.empty())
          throw Exception("Currently no extrasources can "
                   "be given if the targetsource is given");
      }
      itsPatchList = makePatches (sourceDB, patchNames, itsNModel);
      assert(itsPatchList.size() == itsNModel);

      // Size buffers.
      itsFactors.resize      (itsNTimeChunk);
      itsFactorsSubtr.resize (itsNTimeChunkSubtr);
      itsPhaseShifts.reserve (itsNDir-1);   // not needed for target direction
      itsFirstSteps.reserve  (itsNDir);
      itsAvgResults.reserve  (itsNDir);

      // Create the solve and subtract steps for the sources to be removed.
      // Solving consists of the following steps:
      // - select the requested baselines (longer baselines may need no demix)
      // - phaseshift selected data to each demix source
      // - average selected data in each direction, also original phasecenter.
      // - determine and average demix factors for all directions
      // - predict and solve in each direction. It is possible to predict
      //   more directions than to solve (for strong sources in field).
      // Subtract consists of the following steps:
      // - average all data (possibly different averaging than used in solve)
      // - determine and average demix factors (using select output in solve)
      // - select the requested baselines
      // - subtract sources for selected data
      // - merge subtract result into averaged data. This is not needed if
      //   no selection is done.
      // Note that multiple time chunks are handled jointly, so a
      // MultiResultStep is used to catch the results of all time chunks.
      for (unsigned int i=0; i<itsNDir-1; ++i) {
        // First make the phaseshift and average steps for each demix source.
        // The resultstep gets the result.
        // The phasecenter can be given in a parameter. Its name is the default.
        // Look up the source direction in the patch table.
        // If found, turn it into a vector of strings.
        vector<string> sourceVec (1, itsAllSources[i]);
        if(i < itsNModel) {
          sourceVec[0] = toString(itsPatchList[i]->position()[0]);
          sourceVec.push_back(toString(itsPatchList[i]->position()[1]));
        }
        PhaseShift* step1 = new PhaseShift (input, parset,
                                            prefix + itsAllSources[i] + '.',
                                            sourceVec);
        itsFirstSteps.push_back (DPStep::ShPtr(step1));
        itsPhaseShifts.push_back (step1);
        DPStep::ShPtr step2 (new Averager(input, prefix, itsNChanAvg,
                                          itsNTimeAvg));
        step1->setNextStep (step2);
        MultiResultStep* step3 = new MultiResultStep(itsNTimeChunk);
        step2->setNextStep (DPStep::ShPtr(step3));
        // There is a single demix factor step which needs to get all results.
        itsAvgResults.push_back (step3);
      }

      // Now create the step to average the data themselves.
      DPStep::ShPtr targetAvg(new Averager(input, prefix,
                                           itsNChanAvg, itsNTimeAvg));
      itsFirstSteps.push_back (targetAvg);
      MultiResultStep* targetAvgRes = new MultiResultStep(itsNTimeChunk);
      targetAvg->setNextStep (DPStep::ShPtr(targetAvgRes));
      itsAvgResults.push_back (targetAvgRes);

      // Create the data average step for the subtract.
      // The entire average result is needed for the next NDPPP step.
      // Only the selected baselines need to be subtracted, so add a
      // filter step as the last one.
      itsAvgStepSubtr = DPStep::ShPtr(new Averager(input, prefix,
                                                   itsNChanAvgSubtr,
                                                   itsNTimeAvgSubtr));
      itsAvgResultFull  = new MultiResultStep(itsNTimeChunkSubtr);
      itsFilterSubtr    = new Filter(input, itsSelBL);
      itsAvgResultSubtr = new MultiResultStep(itsNTimeChunkSubtr);
      itsAvgStepSubtr->setNextStep (DPStep::ShPtr(itsAvgResultFull));
      itsAvgResultFull->setNextStep (DPStep::ShPtr(itsFilterSubtr));
      itsFilterSubtr->setNextStep (DPStep::ShPtr(itsAvgResultSubtr));

//      while(itsCutOffs.size() < itsNModel) {
//        itsCutOffs.push_back(0.0);
//      }
//      itsCutOffs.resize(itsNModel);
    }

    void Demixer::updateInfo (const DPInfo& infoIn)
    {
      info() = infoIn;

      // Get size info.
      itsNChanIn = infoIn.nchan();
      itsNCorr   = infoIn.ncorr();
      if (itsNCorr!=4)
        throw Exception("Demixing requires data with 4 polarizations");

      // Handle possible data selection.
      itsFilter.setInfo (infoIn);
      const DPInfo& infoSel = itsFilter.getInfo();
      // NB. The number of baselines and stations refer to the number of
      // selected baselines and the number of unique stations that participate
      // in the selected baselines.
      itsNBl = infoSel.nbaselines();
      itsNStation = infoSel.antennaUsed().size();

      // Re-number the station IDs in the selected baselines, removing gaps in
      // the numbering due to unused stations.
      const vector<int> &antennaMap = infoSel.antennaMap();
      for (unsigned int i=0; i<itsNBl; ++i) {
        itsBaselines.push_back(Baseline(antennaMap[infoSel.getAnt1()[i]],
          antennaMap[infoSel.getAnt2()[i]]));
      }

      // Prepare conversion from relative to absolute UVW
      casacore::Vector<casacore::Int> newAnt1(itsNBl);
      casacore::Vector<casacore::Int> newAnt2(itsNBl);
      for (unsigned int i=0; i<itsNBl; ++i) {
        newAnt1[i]=antennaMap[infoSel.getAnt1()[i]];
        newAnt2[i]=antennaMap[infoSel.getAnt2()[i]];
      }
      itsUVWSplitIndex = nsetupSplitUVW (itsNStation,newAnt1,newAnt2);

      // Allocate buffers used to compute the smearing factors.
      itsFactorBuf.resize (IPosition(4, itsNCorr, itsNChanIn, itsNBl,
                                     itsNDir*(itsNDir-1)/2));
      itsFactorBufSubtr.resize (IPosition(4, itsNCorr, itsNChanIn, itsNBl,
                                     itsNDir*(itsNDir-1)/2));

      // Adapt averaging to available nr of channels and times.
      // Use a copy of the DPInfo, otherwise it is updated multiple times.
      DPInfo infoDemix(infoSel);
      itsNTimeAvg = std::min (itsNTimeAvg, infoSel.ntime());
      itsNChanAvg = infoDemix.update (itsNChanAvg, itsNTimeAvg);
      itsNChanOut = infoDemix.nchan();
      itsTimeIntervalAvg = infoDemix.timeInterval();
      itsNTimeDemix      = infoDemix.ntime();

      // Let the internal steps update their data.
      for (unsigned int i=0; i<itsFirstSteps.size(); ++i) {
        itsFirstSteps[i]->setInfo (infoSel);
      }
      itsAvgStepSubtr->setInfo (infoIn);
      // Update the info of this object.
      info().setNeedVisData();
      info().setWriteData();
      info().setWriteFlags();
      itsNTimeAvgSubtr = std::min (itsNTimeAvgSubtr, infoSel.ntime());
      itsNChanAvgSubtr = info().update (itsNChanAvgSubtr, itsNTimeAvgSubtr);
      itsNChanOutSubtr = info().nchan();
      if (itsNChanAvg % itsNChanAvgSubtr != 0)
        throw Exception("Demix averaging " + std::to_string(itsNChanAvg)
        + " must be multiple of output averaging "
        + std::to_string(itsNChanAvgSubtr));
      if (itsNTimeAvg % itsNTimeAvgSubtr != 0)
        throw Exception("Demix averaging " + std::to_string(itsNTimeAvg)
        + " must be multiple of output averaging "
        + std::to_string(itsNTimeAvgSubtr));
      // Store channel frequencies for the demix and subtract resolutions.
      itsFreqDemix = infoDemix.chanFreqs();
      itsFreqSubtr = getInfo().chanFreqs();

      // Store phase center position in J2000.
      MDirection dirJ2000(MDirection::Convert(infoIn.phaseCenter(),
                                              MDirection::J2000)());
      Quantum<Vector<Double> > angles = dirJ2000.getAngle();
      itsPhaseRef = Position(angles.getBaseValue()[0],
                             angles.getBaseValue()[1]);

      // Intialize the unknowns.
      itsUnknowns.resize(itsNTimeDemix * itsNModel * itsNStation * 8);
      itsPrevSolution.resize(itsNModel * itsNStation * 8);
      vector<double>::iterator it = itsPrevSolution.begin();
      vector<double>::iterator it_end = itsPrevSolution.end();
      while(it != it_end)
      {
        *it++ = itsDefaultGain;
        *it++ = 0.0;
        *it++ = 0.0;
        *it++ = 0.0;
        *it++ = 0.0;
        *it++ = 0.0;
        *it++ = itsDefaultGain;
        *it++ = 0.0;
      }
      // Initialize the flag counters.
      itsFlagCounter.init (getInfo());
    }

    void Demixer::show (std::ostream& os) const
    {
      os << "Demixer " << itsName << std::endl;
      os << "  skymodel:           " << itsSkyName << std::endl;
      os << "  instrumentmodel:    " << itsInstrumentName << std::endl;
      os << "  default gain:       " << itsDefaultGain << std::endl;
      os << "  max iterations:     " << itsMaxIter << std::endl;
      itsSelBL.show (os);
      if (itsSelBL.hasSelection()) {
        os << "    demixing " << itsFilter.getInfo().nbaselines()
           << " out of " << getInfo().nbaselines() << " baselines   ("
           << itsFilter.getInfo().antennaUsed().size()
           << " out of " << getInfo().antennaUsed().size()
           << " stations)" << std::endl;
      }
      os << "  targetsource:       " << itsTargetSource << std::endl;
      os << "  subtractsources:    " << itsSubtrSources << std::endl;
      unsigned int inx=0;
      for (unsigned int i=0; i<itsSubtrSources.size(); ++i ) {
        os << "                        "
           << itsPhaseShifts[inx++]->getPhaseCenter() << std::endl;
      }
      os << "  modelsources:       " << itsModelSources << std::endl;
      for (unsigned int i=0; i<itsModelSources.size(); ++i ) {
        os << "                        "
           << itsPhaseShifts[inx++]->getPhaseCenter() << std::endl;
      }
      os << "  extrasources:       " << itsExtraSources << std::endl;
      for (unsigned int i=0; i<itsExtraSources.size(); ++i ) {
        os << "                        "
           << itsPhaseShifts[inx++]->getPhaseCenter() << std::endl;
      }
//      os << "  elevationcutoffs: " << itsCutOffs << std::endl;
//      os << "  jointsolve:     " << itsJointSolve << std::endl;
      os << "  propagatesolutions: " << std::boolalpha << itsPropagateSolutions
                                     << std::noboolalpha << std::endl;
      os << "  freqstep:           " << itsNChanAvgSubtr << std::endl;
      os << "  timestep:           " << itsNTimeAvgSubtr << std::endl;
      os << "  demixfreqstep:      " << itsNChanAvg << std::endl;
      os << "  demixtimestep:      " << itsNTimeAvg << std::endl;
      os << "  ntimechunk:         " << itsNTimeChunk << std::endl;
//      os << "  Solve.Options.MaxIter:       " << itsSolveOpt.maxIter << endl;
//      os << "  Solve.Options.EpsValue:      " << itsSolveOpt.epsValue << endl;
//      os << "  Solve.Options.EpsDerivative: " << itsSolveOpt.epsDerivative << endl;
//      os << "  Solve.Options.ColFactor:     " << itsSolveOpt.colFactor << endl;
//      os << "  Solve.Options.LMFactor:      " << itsSolveOpt.lmFactor << endl;
//      os << "  Solve.Options.BalancedEqs:   " << itsSolveOpt.balancedEq << endl;
//      os << "  Solve.Options.UseSVD:        " << itsSolveOpt.useSVD <<endl;
    }

    void Demixer::showCounts (std::ostream& os) const
    {
      os << endl << "Statistics for Demixer " << itsName;
      os << endl << "======================" << endl;
      os << endl << "Converged: " << itsNConverged << "/" << itsNTimeDemix
        << " cells" << endl;
    }

    void Demixer::showTimings (std::ostream& os, double duration) const
    {
      const double self = itsTimer.getElapsed();

      os << "  ";
      FlagCounter::showPerc1 (os, self, duration);
      os << " Demixer " << itsName << endl;

      os << "          ";
      FlagCounter::showPerc1 (os, itsTimerPhaseShift.getElapsed(), self);
      os << " of it spent in phase shifting/averaging data" << endl;
      os << "          ";
      FlagCounter::showPerc1 (os, itsTimerDemix.getElapsed(), self);
      os << " of it spent in calculating decorrelation factors" << endl;
      os << "          ";
      FlagCounter::showPerc1 (os, itsTimerSolve.getElapsed(), self);
      os << " of it spent in estimating gains and computing residuals" << endl;
      os << "          ";
      FlagCounter::showPerc1 (os, itsTimerDump.getElapsed(), self);
      os << " of it spent in writing gain solutions to disk" << endl;
    }

    bool Demixer::process (const DPBuffer& buf)
    {
      itsTimer.start();
      // Update the count.
      itsNTimeIn++;
      // Make sure all required data arrays are filled in.
      ///      itsBufTmp.referenceFilled (buf);
      itsBufTmp.copy (buf);
      itsInput->fetchUVW (buf, itsBufTmp, itsTimer);
      itsInput->fetchWeights (buf, itsBufTmp, itsTimer);
      itsInput->fetchFullResFlags (buf, itsBufTmp, itsTimer);

      // Do the filter step first.
      itsFilter.process (itsBufTmp);
      const DPBuffer& selBuf = itsFilter.getBuffer();
      // Do the next steps (phaseshift and average) on the filter output.
      itsTimerPhaseShift.start();
      for (int i=0; i<int(itsFirstSteps.size()); ++i) {
        itsFirstSteps[i]->process(selBuf);
      }
      // Do the average and filter step for the output for all data.
      itsAvgStepSubtr->process (itsBufTmp);
      itsTimerPhaseShift.stop();

      // For each itsNTimeAvg times, calculate the phase rotation per direction
      // for the selected data.
      itsTimerDemix.start();
      addFactors (selBuf, itsFactorBuf);
      if (itsNTimeIn % itsNTimeAvg == 0) {
        makeFactors (itsFactorBuf, itsFactors[itsNTimeOut],
                     itsAvgResults[0]->get()[itsNTimeOut].getWeights(),
                     itsNChanOut,
                     itsNChanAvg);
        // Deproject sources without a model.
        deproject (itsFactors[itsNTimeOut], itsAvgResults, itsNTimeOut);
        itsFactorBuf = Complex();       // Clear summation buffer
        itsNTimeOut++;
      }
      // Subtract is done with different averaging parameters, so calculate the
      // factors for it (again for selected data only).
      addFactors (selBuf, itsFactorBufSubtr);
      if (itsNTimeIn % itsNTimeAvgSubtr == 0) {
        makeFactors (itsFactorBufSubtr, itsFactorsSubtr[itsNTimeOutSubtr],
                     itsAvgResultSubtr->get()[itsNTimeOutSubtr].getWeights(),
                     itsNChanOutSubtr,
                     itsNChanAvgSubtr);
        itsFactorBufSubtr = Complex();  // Clear summation buffer
        itsNTimeOutSubtr++;
      }
      itsTimerDemix.stop();

      // Estimate gains and subtract source contributions when sufficient time
      // slots have been collected.
      if (itsNTimeOut == itsNTimeChunk) {
        handleDemix();
      }
      itsTimer.stop();
      return true;
    }

    void Demixer::finish()
    {
      cerr << "  " << itsNTimeIn << " time slots to finish in Demixer ..."
           << endl;
      itsTimer.start();

      // Process remaining entries.
      if (itsNTimeIn > 0) {
        // Finish the initial steps (phaseshift and average).
        itsTimerPhaseShift.start();
        for (int i=0; i<int(itsFirstSteps.size()); ++i) {
          itsFirstSteps[i]->finish();
        }
        itsAvgStepSubtr->finish();
        itsTimerPhaseShift.stop();
        // Only average if there is some unaveraged data.
        itsTimerDemix.start();
        if (itsNTimeIn % itsNTimeAvg != 0) {
          makeFactors (itsFactorBuf, itsFactors[itsNTimeOut],
                       itsAvgResults[0]->get()[itsNTimeOut].getWeights(),
                       itsNChanOut,
                       itsNChanAvg);
          // Deproject sources without a model.
          deproject (itsFactors[itsNTimeOut], itsAvgResults, itsNTimeOut);
          itsNTimeOut++;
        }
        if (itsNTimeIn % itsNTimeAvgSubtr != 0) {
          makeFactors (itsFactorBufSubtr, itsFactorsSubtr[itsNTimeOutSubtr],
                       itsAvgResultSubtr->get()[itsNTimeOutSubtr].getWeights(),
                       itsNChanOutSubtr,
                       itsNChanAvgSubtr);
          itsNTimeOutSubtr++;
        }
        itsTimerDemix.stop();
        // Resize lists of mixing factors to the number of valid entries.
        itsFactors.resize(itsNTimeOut);
        itsFactorsSubtr.resize(itsNTimeOutSubtr);

        // Demix the source directions.
        handleDemix();
      }

      // Write solutions to disk in ParmDB format.
      itsTimerDump.start();
      dumpSolutions();
      itsTimerDump.stop();

      itsTimer.stop();

      // Let the next steps finish.
      getNextStep()->finish();
    }

    void Demixer::handleDemix()
    {
      if(itsNModel > 0) {
        itsTimerSolve.start();
        demix();
        itsTimerSolve.stop();
        // If selection was done, merge the subtract results back into the
        // buffer.
      }
      // If needed, merge in the deselected baselines.
      if (itsSelBL.hasSelection()) {
        mergeSubtractResult();
      }

      // Clear the input buffers.
      for (size_t i=0; i<itsAvgResults.size(); ++i) {
        itsAvgResults[i]->clear();
      }
      // Let the next step process the data.
      for (unsigned int i=0; i<itsNTimeOutSubtr; ++i) {
        itsTimer.stop();
        DPBuffer* bufptr;
        if (itsSelBL.hasSelection()) {
          bufptr = &(itsAvgResultFull->get()[i]);
        } else {
          bufptr = &(itsAvgResultSubtr->get()[i]);
        }
        MSReader::flagInfNaN (bufptr->getData(), bufptr->getFlags(),
                              itsFlagCounter);
        getNextStep()->process (*bufptr);
        itsTimer.start();
      }

      // Clear the output buffer.
      itsAvgResultFull->clear();
      itsAvgResultSubtr->clear();

      // Reset counters.
      itsNTimeIn       = 0;
      itsNTimeOut      = 0;
      itsNTimeOutSubtr = 0;
      itsTimeIndex += itsNTimeChunk;
    }

    void Demixer::mergeSubtractResult()
    {
      // Merge the selected baselines from the subtract buffer into the
      // full buffer. Do it for all timestamps.
      for (unsigned int i=0; i<itsNTimeOutSubtr; ++i) {
        const Array<Complex>& arr = itsAvgResultSubtr->get()[i].getData();
        size_t nr = arr.shape()[0] * arr.shape()[1];
        const Complex* in = arr.data();
        Complex* out = itsAvgResultFull->get()[i].getData().data();
        for (size_t j=0; j<itsFilter.getIndicesBL().size(); ++j) {
          size_t inx = itsFilter.getIndicesBL()[j];
          memcpy (out+inx*nr, in+j*nr, nr*sizeof(Complex));
        }
      }
    }

    void Demixer::addFactors (const DPBuffer& newBuf,
                              Array<DComplex>& factorBuf)
    {
      // Nothing to do if only target direction.
      if (itsNDir <= 1) return;
      int ncorr  = newBuf.getData().shape()[0];
      int nchan  = newBuf.getData().shape()[1];
      int nbl    = newBuf.getData().shape()[2];
      int ncc    = ncorr*nchan;
      //# If ever in the future a time dependent phase center is used,
      //# the machine must be reset for each new time, thus each new call
      //# to process.
      // Add the weighted factors for each pair of directions.
      // The input factor is the phaseshift from target direction to
      // source direction. By combining them you get the shift from one
      // source direction to another.
      int dirnr = 0;
      ParallelFor<size_t> loop(getInfo().nThreads());
<<<<<<< HEAD
      for (uint i1=0; i1<itsNDir-1; ++i1) {
        for (uint i0=i1+1; i0<itsNDir; ++i0) {
=======
      for (unsigned int i1=0; i1<itsNDir-1; ++i1) {
        for (unsigned int i0=i1+1; i0<itsNDir; ++i0) {
>>>>>>> 4b7b352e
          if (i0 == itsNDir-1) {
            // The last direction is the target direction, so no need to
            // combine the factors. Take conj to get shift source to target.
            loop.Run(0, nbl, [&](size_t i, size_t /*thread*/)
            {
              const bool*   flagPtr   = newBuf.getFlags().data() + i*ncc;
              const float*  weightPtr = newBuf.getWeights().data() + i*ncc;
              DComplex* factorPtr     = factorBuf.data() + (dirnr*nbl + i)*ncc;
              const DComplex* phasor1 = itsPhaseShifts[i1]->getPhasors().data()
                                        + i*nchan;
              for (int j=0; j<nchan; ++j) {
                DComplex factor = conj(*phasor1++);
                for (int k=0; k<ncorr; ++k) {
                  if (! *flagPtr) {
                    *factorPtr += factor * double(*weightPtr);
                  }
                  flagPtr++;
                  weightPtr++;
                  factorPtr++;
                }
              }
            }); // end parallel for
          } else {
            // Different source directions; take both phase terms into account.
            loop.Run(0, nbl, [&](size_t i, size_t /*thread*/)
            {
              const bool*   flagPtr   = newBuf.getFlags().data() + i*ncc;
              const float*  weightPtr = newBuf.getWeights().data() + i*ncc;
              DComplex* factorPtr     = factorBuf.data() + (dirnr*nbl + i)*ncc;
              const DComplex* phasor0 = itsPhaseShifts[i0]->getPhasors().data()
                                        + i*nchan;
              const DComplex* phasor1 = itsPhaseShifts[i1]->getPhasors().data()
                                        + i*nchan;
              for (int j=0; j<nchan; ++j) {
                DComplex factor = *phasor0++ * conj(*phasor1++);
                for (int k=0; k<ncorr; ++k) {
                  if (! *flagPtr) {
                    *factorPtr += factor * double(*weightPtr);
                  }
                  flagPtr++;
                  weightPtr++;
                  factorPtr++;
                }
              }
            }); // end parallel for
          }

          // Next direction pair.
          dirnr++;
        }
      }
    }

    void Demixer::makeFactors (const Array<DComplex>& bufIn,
                               Array<DComplex>& bufOut,
                               const Cube<float>& weightSums,
                               unsigned int nChanOut,
                               unsigned int nChanAvg)
    {
      // Nothing to do if only target direction.
      if (itsNDir <= 1) return;
      assert (! weightSums.empty());
      bufOut.resize (IPosition(5, itsNDir, itsNDir,
                               itsNCorr, nChanOut, itsNBl));
      bufOut = DComplex(1,0);
      int ncc = itsNCorr*nChanOut;
      int nccdd = ncc*itsNDir*itsNDir;
      int nccin = itsNCorr*itsNChanIn;
      // Fill the factors for each combination of different directions.
      unsigned int dirnr = 0;
      for (unsigned int d0=0; d0<itsNDir; ++d0) {
        for (unsigned int d1=d0+1; d1<itsNDir; ++d1) {
          // Average factors by summing channels.
          // Note that summing in time is done in addFactors.
          // The sum per output channel is divided by the summed weight.
          // Note there is a summed weight per baseline,outchan,corr.
          ParallelFor<size_t> loop(getInfo().nThreads());
          loop.Run(0, itsNBl, [&](size_t k, size_t /*thread*/)
          {
            const DComplex* phin = bufIn.data() + (dirnr*itsNBl + k)*nccin;
            DComplex* ph1 = bufOut.data() + k*nccdd + (d0*itsNDir + d1);
            DComplex* ph2 = bufOut.data() + k*nccdd + (d1*itsNDir + d0);
            const float* weightPtr = weightSums.data() + k*ncc;
            for (unsigned int c0=0; c0<nChanOut; ++c0) {
              // Sum the factors for the input channels to average.
              DComplex sum[4];
              // In theory the last output channel could consist of fewer
              // input channels, so take care of that.
              unsigned int nch = std::min(nChanAvg, itsNChanIn-c0*nChanAvg);
              for (unsigned int c1=0; c1<nch; ++c1) {
                for (unsigned int j=0; j<itsNCorr; ++j) {
                  sum[j] += *phin++;
                }
              }
              for (unsigned int j=0; j<itsNCorr; ++j) {
                *ph1 = sum[j] / double(*weightPtr++);
                *ph2 = conj(*ph1);
                ph1 += itsNDir*itsNDir;
                ph2 += itsNDir*itsNDir;
              }
            }
          });// end parallel for
          // Next input direction pair.
          dirnr++;
        }
      }
      ///cout<<"makefactors "<<weightSums<<bufOut;
    }

    void Demixer::deproject (Array<DComplex>& factors,
                             vector<MultiResultStep*> avgResults,
                             unsigned int resultIndex)
    {
      // Sources without a model have to be deprojected.
      // Optionally no deprojection of target direction.
      unsigned int nrDeproject = itsNDir - itsNModel;
      if (itsIgnoreTarget) {
        nrDeproject--;
      }
      // Nothing to do if only target direction or nothing to deproject.
      if (itsNDir <= 1  ||  nrDeproject == 0) return;
      // Get pointers to the data for the various directions.
      vector<Complex*> resultPtr(itsNDir);
      for (unsigned int j=0; j<itsNDir; ++j) {
        resultPtr[j] = avgResults[j]->get()[resultIndex].getData().data();
      }
      // The projection matrix is given by
      //     P = I - A * inv(A.T.conj * A) * A.T.conj
      // where A is the last column of the demixing matrix M.
      // The BBS equations get:
      //     P * M' * v_predict = P * v_averaged
      // where M' is obtained by removing the last column of demixing matrix M.
      // The dimensions of the matrices/vectors are:
      //     P : NxN
      //     M' : Nx(N-1)
      //     v_predict : (N-1) x 1
      //     v_averaged: N x 1
      // where N is the number of modeled sources to use in demixing.
      // In the general case S sources might not have a source model.
      // In that case A is the NxS matrix containing all these columns
      // from M and M' is the Nx(N-S) matrix without all these columns.

      // Calculate P for all baselines,channels,correlations.
      IPosition shape = factors.shape();
      int nvis = shape[2] * shape[3] * shape[4];
      shape[1] = itsNModel;
      Array<DComplex> newFactors (shape);
      IPosition inShape (2, itsNDir, itsNDir);
      IPosition outShape(2, itsNDir, itsNModel);
///#pragma omp parallel
      {
        Matrix<DComplex> a(itsNDir, nrDeproject);
        Matrix<DComplex> ma(itsNDir, itsNModel);
        vector<DComplex> vec(itsNDir);
        ///#pragma omp for
        for (int i=0; i<nvis; ++i) {
          // Split the matrix into the modeled and deprojected sources.
          // Copy the columns to the individual matrices.
          const DComplex* inptr  = factors.data() + i*itsNDir*itsNDir;
          DComplex* outptr = newFactors.data() + i*itsNDir*itsNModel;
          Matrix<DComplex> out (outShape, outptr, SHARE);
          // Copying a bit of data is probably faster than taking a matrix
          // subset.
          objcopy (ma.data(), inptr, itsNDir*itsNModel);
          objcopy (a.data(), inptr + itsNDir*itsNModel, itsNDir*nrDeproject);
          // Calculate conjugated transpose of A, multiply with A, and invert.
          Matrix<DComplex> at(adjoint(a));
          Matrix<DComplex> ata(invert(product(at, a)));
          if (ata.empty()) {
            ata.resize (nrDeproject, nrDeproject);
          }
          assert(ata.ncolumn()==nrDeproject && ata.nrow()==nrDeproject);
          // Calculate P = I - A * ata * A.T.conj
          Matrix<DComplex> aata(product(a,ata));
          Matrix<DComplex> p (-product(product(a, ata), at));
          Vector<DComplex> diag(p.diagonal());
          diag += DComplex(1,0);
          // Multiply the demixing factors with P (get stored in newFactors).
          out = product(p, ma);
          // Multiply the averaged data point with P.
          std::fill (vec.begin(), vec.end(), DComplex());
          for (unsigned int j=0; j<itsNDir; ++j) {
            for (unsigned int k=0; k<itsNDir; ++k) {
              vec[k] += DComplex(resultPtr[j][i]) * p(k,j);
            }
          }
          // Put result back in averaged data for those sources.
          for (unsigned int j=0; j<itsNDir; ++j) {
            resultPtr[j][i] = vec[j];
          }
        }
      }
      // Set the new demixing factors.
      factors.reference (newFactors);
    }

    namespace {
      struct ThreadPrivateStorage
      {
        vector<double>                unknowns;
        casacore::Matrix<double>          uvw;
        vector<casacore::Cube<dcomplex> > model;
        casacore::Cube<dcomplex>          model_subtr;
        size_t                        count_converged;
      };

      void initThreadPrivateStorage(ThreadPrivateStorage &storage,
        size_t nDirection, size_t nStation, size_t nBaseline, size_t nChannel,
        size_t nChannelSubtr)
      {
        storage.unknowns.resize(nDirection * nStation * 8);
        storage.uvw.resize(3, nStation);
        storage.model.resize(nDirection);
        for (unsigned int dir=0;dir<nDirection; ++dir) {
          storage.model[dir].resize(4, nChannel, nBaseline);
        }
        storage.model_subtr.resize(4, nChannelSubtr, nBaseline);
        storage.count_converged = 0;
      }
    } //# end unnamed namespace

    void Demixer::demix()
    {
      const size_t nThread = getInfo().nThreads();
      const size_t nTime = itsAvgResults[0]->size();
      const size_t nTimeSubtr = itsAvgResultSubtr->size();
      const size_t multiplier = itsNTimeAvg / itsNTimeAvgSubtr;
      const size_t nDr = itsNModel;
      const size_t nDrSubtr = itsSubtrSources.size();
      const size_t nSt = itsNStation;
      const size_t nBl = itsBaselines.size();
      const size_t nCh = itsFreqDemix.size();
      const size_t nChSubtr = itsFreqSubtr.size();
      const size_t nCr = 4;

      vector<ThreadPrivateStorage> threadStorage(nThread);
      for(vector<ThreadPrivateStorage>::iterator it = threadStorage.begin(),
        end = threadStorage.end(); it != end; ++it)
      {
        initThreadPrivateStorage(*it, nDr, nSt, nBl, nCh, nChSubtr);

        // Copy the previous solution to the thread private vectors of unknowns.
        // When solution propagation is disabled, itsPrevSolution is never
        // updated. It then contains 1.0+0.0i for the diagonal terms and
        // 0.0+0.0i for the off-diagonal terms. Thus, when solution propagation
        // is disabled this statement effectively re-initializes the thread
        // private vectors of unknowns.
        copy(itsPrevSolution.begin(), itsPrevSolution.end(),
          it->unknowns.begin());
      }

      const_cursor<Baseline> cr_baseline(&(itsBaselines[0]));

      ParallelFor<size_t> loop(getInfo().nThreads());
      loop.Run(0, nTime, [&](size_t ts, size_t thread)
      {
        ThreadPrivateStorage &storage = threadStorage[thread];

        // If solution propagation is disabled, re-initialize the thread-private
        // vector of unknowns.
        if(!itsPropagateSolutions)
        {
          copy(itsPrevSolution.begin(), itsPrevSolution.end(),
            storage.unknowns.begin());
        }

        // Simulate.
        //
        // Model visibilities for each direction of interest will be computed
        // and stored.
        size_t stride_model[3] = {1, nCr, nCr * nCh};
        fill(storage.model.begin(), storage.model.end(), 0.);
        for(size_t dr = 0; dr < nDr; ++dr)
        {
          nsplitUVW(itsUVWSplitIndex, itsBaselines, itsAvgResults[dr]->get()[ts].getUVW(), storage.uvw);
          ///cout<<"uvw"<<dr<<'='<<storage.uvw<<endl;

          Simulator simulator(itsPatchList[dr]->position(), nSt, nBl, nCh,
                              itsBaselines, itsFreqDemix, storage.uvw,
                              storage.model[dr]);
          for(size_t i = 0; i < itsPatchList[dr]->nComponents(); ++i)
          {
            simulator.simulate(itsPatchList[dr]->component(i));
          }

        }
        ///cout<<"modelvis="<<storage.model<<endl;

        // Estimate Jones matrices.
        //
        // A Jones matrix will be estimated for each pair of station and
        // direction.
        //
        // A single (overdetermined) non-linear set of equations for all
        // stations and directions is solved iteratively. The influence of
        // each direction on each other direction is given by the mixing
        // matrix.
        const_cursor<bool> cr_flag =
          casa_const_cursor(itsAvgResults[0]->get()[ts].getFlags());
        const_cursor<float> cr_weight =
          casa_const_cursor(itsAvgResults[0]->get()[ts].getWeights());
        const_cursor<dcomplex> cr_mix = casa_const_cursor(itsFactors[ts]);
        ///cout << "demixfactor "<<ts<<" = "<<itsFactors[ts]<<endl;

        vector<const_cursor<fcomplex> > cr_data(nDr);
        vector<const_cursor<dcomplex> > cr_model(nDr);
        for(size_t dr = 0; dr < nDr; ++dr)
        {
          cr_data[dr] =
            casa_const_cursor(itsAvgResults[dr]->get()[ts].getData());
          cr_model[dr] =
            const_cursor<dcomplex>(storage.model[dr].data(), 3,
            stride_model);
        }

        bool converged = estimate(nDr, nSt, nBl, nCh, cr_baseline, cr_data,
          cr_model, cr_flag, cr_weight, cr_mix, &(storage.unknowns[0]),
          itsMaxIter);
        if(converged)
        {
          ++storage.count_converged;
        }

        // Compute the residual.
        //
        // All the so-called "subtract sources" are subtracted from the
        // observed data. The previously estimated Jones matrices, as well as
        // the appropriate mixing weight are applied before subtraction.
        //
        // Note that the resolution of the residual can differ from the
        // resolution at which the Jones matrices were estimated.
        for(size_t ts_subtr = multiplier * ts, ts_subtr_end = std::min(ts_subtr
          + multiplier, nTimeSubtr); ts_subtr != ts_subtr_end; ++ts_subtr)
        {
          for(size_t dr = 0; dr < nDrSubtr; ++dr)
          {
            // Re-use simulation used for estimating Jones matrices if possible.
            cursor<dcomplex> cr_model_subtr(storage.model[dr].data(),
              3, stride_model);

            // Re-simulate if required.
            if(multiplier != 1 || nCh != nChSubtr)
            {
              nsplitUVW(itsUVWSplitIndex, itsBaselines, itsAvgResultSubtr->get()[ts_subtr].getUVW(), storage.uvw);

              // Rotate the UVW coordinates for the target direction to the
              // direction of source to subtract. This is required because at
              // the resolution of the residual the UVW coordinates for
              // directions other than the target are unavailable (unless the
              // resolution of the residual is equal to the resolution at which
              // the Jones matrices were estimated, of course).
              rotateUVW(itsPhaseRef, itsPatchList[dr]->position(), nSt,
                        storage.uvw.data());

              // Zero the visibility buffer.
              storage.model_subtr=dcomplex();

              // Simulate visibilities at the resolution of the residual.
              size_t stride_model_subtr[3] = {1, nCr, nCr * nChSubtr};
              cr_model_subtr = cursor<dcomplex>(storage.model_subtr.data(), 3,
                stride_model_subtr);

              Simulator simulator(itsPatchList[dr]->position(), nSt, nBl,
                                  nChSubtr, itsBaselines, itsFreqSubtr,
                                  storage.uvw, storage.model_subtr);
              for(size_t i = 0; i < itsPatchList[dr]->nComponents(); ++i)
              {
                simulator.simulate(itsPatchList[dr]->component(i));
              }
            }

            // Apply Jones matrices.
            size_t stride_unknowns[2] = {1, 8};
            const_cursor<double> cr_unknowns(&(storage.unknowns[dr * nSt * 8]),
              2, stride_unknowns);

            apply(nBl, nChSubtr, cr_baseline, cr_unknowns, cr_model_subtr);

            // Subtract the source contribution from the data.
            cursor<fcomplex> cr_residual =
              casa_cursor(itsAvgResultSubtr->get()[ts_subtr].getData());

            // Construct a cursor to iterate over a slice of the mixing matrix
            // at the resolution of the residual. The "to" and "from" direction
            // are fixed. Since the full mixing matrix is 5-D, the slice is
            // therefore 3-D. Each individual value in the slice quantifies the
            // influence of the source to subtract on the target direction for
            // a particular correlation, channel, and baseline.
            //
            // The target direction is the direction with the highest index by
            // convention, i.e. index itsNDir - 1. The directions to subtract
            // have the lowest indices by convention, i.e. indices
            // [0, nDrSubtr).
            const IPosition &stride_mix_subtr =
              itsFactorsSubtr[ts_subtr].steps();
            size_t stride_mix_subtr_slice[3] = {
              static_cast<size_t>(stride_mix_subtr[2]),
              static_cast<size_t>(stride_mix_subtr[3]),
              static_cast<size_t>(stride_mix_subtr[4])
            };
            assert(stride_mix_subtr_slice[0] == itsNDir * itsNDir
              && stride_mix_subtr_slice[1] == itsNDir * itsNDir * nCr
              && stride_mix_subtr_slice[2] == itsNDir * itsNDir * nCr * nChSubtr);

            IPosition offset(5, itsNDir - 1, dr, 0, 0, 0);
            const_cursor<dcomplex> cr_mix_subtr =
              const_cursor<dcomplex>(&(itsFactorsSubtr[ts_subtr](offset)), 3,
              stride_mix_subtr_slice);

            // Subtract the source.
            subtract(nBl, nChSubtr, cr_baseline, cr_residual, cr_model_subtr,
              cr_mix_subtr);
          }
        }

        // Copy solutions to global solution array.
        copy(storage.unknowns.begin(), storage.unknowns.end(),
          &(itsUnknowns[(itsTimeIndex + ts) * nDr * nSt * 8]));
      });

      // Store last known solutions.
      if(itsPropagateSolutions && nTime > 0)
      {
        copy(&(itsUnknowns[(itsTimeIndex + nTime - 1) * nDr * nSt * 8]),
          &(itsUnknowns[(itsTimeIndex + nTime) * nDr * nSt * 8]),
          itsPrevSolution.begin());
      }

      // Update convergence count.
      for(size_t i = 0; i < nThread; ++i)
      {
        itsNConverged += threadStorage[i].count_converged;
      }
    }

    void Demixer::dumpSolutions()
    {
      // Construct solution grid.
      const Vector<double>& freq      = getInfo().chanFreqs();
      const Vector<double>& freqWidth = getInfo().chanWidths();
      BBS::Axis::ShPtr freqAxis(new BBS::RegularAxis(freq[0] - freqWidth[0]
        * 0.5, freqWidth[0], 1));
      BBS::Axis::ShPtr timeAxis(new BBS::RegularAxis(getInfo().startTime()
        - getInfo().timeInterval() * 0.5, itsTimeIntervalAvg, itsNTimeDemix));
      BBS::Grid solGrid(freqAxis, timeAxis);

      // Create and initialize ParmDB.
      BBS::ParmDB parmDB(BBS::ParmDBMeta("casa", itsInstrumentName), true);
      BBS::ParmSet parmSet;
      BBS::ParmCache parmCache(parmSet, solGrid.getBoundingBox());

      // Store the (freq, time) resolution of the solutions.
      vector<double> resolution(2);
      resolution[0] = freqWidth[0];
      resolution[1] = itsTimeIntervalAvg;
      parmDB.setDefaultSteps(resolution);

      // Map station indices in the solution array to the corresponding antenna
      // names. This is required because solutions are only produced for
      // stations that participate in one or more baselines. Due to the baseline
      // selection or missing baselines, solutions may be available for less
      // than the total number of station available in the observation.
      const DPInfo &info = itsFilter.getInfo();
      const vector<int> &antennaUsed = info.antennaUsed();
      const Vector<String> &antennaNames = info.antennaNames();

      vector<BBS::Parm> parms;
      for(size_t dr = 0; dr < itsNModel; ++dr) {
        for(size_t st = 0; st < itsNStation; ++st) {
          string name(antennaNames[antennaUsed[st]]);
          string suffix(name + ":" + itsAllSources[dr]);

          parms.push_back(BBS::Parm(parmCache, parmSet.addParm(parmDB,
            "DirectionalGain:0:0:Real:" + suffix)));
          parms.push_back(BBS::Parm(parmCache, parmSet.addParm(parmDB,
            "DirectionalGain:0:0:Imag:" + suffix)));

          parms.push_back(BBS::Parm(parmCache, parmSet.addParm(parmDB,
            "DirectionalGain:0:1:Real:" + suffix)));
          parms.push_back(BBS::Parm(parmCache, parmSet.addParm(parmDB,
            "DirectionalGain:0:1:Imag:" + suffix)));

          parms.push_back(BBS::Parm(parmCache, parmSet.addParm(parmDB,
            "DirectionalGain:1:0:Real:" + suffix)));
          parms.push_back(BBS::Parm(parmCache, parmSet.addParm(parmDB,
            "DirectionalGain:1:0:Imag:" + suffix)));

          parms.push_back(BBS::Parm(parmCache, parmSet.addParm(parmDB,
            "DirectionalGain:1:1:Real:" + suffix)));
          parms.push_back(BBS::Parm(parmCache, parmSet.addParm(parmDB,
            "DirectionalGain:1:1:Imag:" + suffix)));
        }
      }

      // Cache parameter values.
      parmCache.cacheValues();

      // Assign solution grid to parameters.
      for(size_t i = 0; i < parms.size(); ++i) {
        parms[i].setSolveGrid(solGrid);
      }

      // Write solutions.
      for(size_t ts = 0; ts < itsNTimeDemix; ++ts) {
        double *unknowns = &(itsUnknowns[ts * itsNModel * itsNStation * 8]);
        for(size_t i = 0; i < parms.size(); ++i) {
          parms[i].setCoeff(BBS::Location(0, ts), unknowns + i, 1);
        }
      }

      // Flush solutions to disk.
      parmCache.flush();
    }

    namespace
    {
      std::string toString (double value)
      {
        std::ostringstream os;
        os << std::setprecision(16) << value;
        return os.str();
      }
    } //# end unnamed namespace

  } //# end namespace DPPP
} //# end namespace LOFAR<|MERGE_RESOLUTION|>--- conflicted
+++ resolved
@@ -632,13 +632,8 @@
       // source direction to another.
       int dirnr = 0;
       ParallelFor<size_t> loop(getInfo().nThreads());
-<<<<<<< HEAD
-      for (uint i1=0; i1<itsNDir-1; ++i1) {
-        for (uint i0=i1+1; i0<itsNDir; ++i0) {
-=======
       for (unsigned int i1=0; i1<itsNDir-1; ++i1) {
         for (unsigned int i0=i1+1; i0<itsNDir; ++i0) {
->>>>>>> 4b7b352e
           if (i0 == itsNDir-1) {
             // The last direction is the target direction, so no need to
             // combine the factors. Take conj to get shift source to target.
