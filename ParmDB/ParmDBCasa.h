--- conflicted
+++ resolved
@@ -75,11 +75,7 @@
     // Get the parameter values for the given parameters and domain.
     // The parmids form the indices in the result vector.
     virtual void getValues (std::vector<ParmValueSet>& values,
-<<<<<<< HEAD
-                            const std::vector<uint>& nameIds,
-=======
                             const std::vector<unsigned int>& nameIds,
->>>>>>> 4b7b352e
                             const std::vector<ParmId>& parmIds,
                             const Box& domain);
 
